package cmd

import (
	"github.com/deso-protocol/backend/config"
	coreCmd "github.com/deso-protocol/core/cmd"
	"github.com/golang/glog"
	"github.com/spf13/cobra"
	"github.com/spf13/pflag"
	"github.com/spf13/viper"
)

// runCmd represents the run command
var runCmd = &cobra.Command{
	Use:   "run",
	Short: "Run the server",
	Long:  `...`,
	Run:   Run,
}

func Run(cmd *cobra.Command, args []string) {
	shutdownListener := make(chan struct{})

	// Start the core node
	coreConfig := coreCmd.LoadConfig()
	coreNode := coreCmd.NewNode(coreConfig)
	coreNode.Start(&shutdownListener)

	// Start the backend node
	nodeConfig := config.LoadConfig(coreConfig)
	node := NewNode(nodeConfig, coreNode)
	node.Start()

	defer func() {
		coreNode.Stop()
		node.Stop()
		glog.Info("Shutdown complete")
	}()

	<-shutdownListener
}

func init() {
	// Add all the core node flags
	coreCmd.SetupRunFlags(runCmd)

	// Add all the backend flags
	runCmd.PersistentFlags().Uint64("api-port", 0,
		"When set, determines the port on which this node will listen for json "+
			"requests. If unset, the port will default to what is present in the DeSoParams set.")

	// Onboarding
	runCmd.PersistentFlags().String("starter-deso-seed", "",
		"Send a small amount of DeSo from this seed to new users.")
	runCmd.PersistentFlags().Uint64("starter-deso-nanos", 1000000,
		"The amount of DeSo given to new accounts to get them started. Only "+
			"active if --starter-deso-seed is set and funded.")
	runCmd.PersistentFlags().String("starter-prefix-nanos-map", "",
		"A comma-separated list of 'prefix=nanos' mappings, where prefix is a phone "+
			"number prefix such as \"+1\". These mappings allow the "+
			"node operator to specify custom amounts of DeSo to users verifying their phone "+
			"numbers based on the country they're in. This is useful as it is more expensive "+
			"for attackers to get phone numbers from certain countries. An example string would "+
			"be '+1=2000000,+2=2000000', which would double the default nanos for users with "+
			"with those prefixes.")
	runCmd.PersistentFlags().String("twilio-account-sid", "",
		"Twilio account SID (string id). Twilio is used for sending verification texts. See twilio documentation for more info.")
	runCmd.PersistentFlags().String("twilio-auth-token", "",
		"Twilio authentication token. See twilio documentation for more info.")
	runCmd.PersistentFlags().String("twilio-verify-service-id", "",
		"ID for a verify service configured within Twilio (used for verification texts)")
	runCmd.PersistentFlags().Bool("comp-profile-creation", false, "Comp profile creation")
	runCmd.PersistentFlags().Uint64("min-satoshis-for-profile", 50000,
		"Users won't be able to create a profile unless they buy this "+
			"amount of satoshis or provide a phone number.")

	// Global State
	runCmd.PersistentFlags().String("global-state-remote-node", "",
		"The IP:PORT or DOMAIN:PORT corresponding to a node that can be used to "+
			"set/get global state. When this is not provided, global state is set/fetched "+
			"from a local DB. Global state is used to manage things like user data, e.g. "+
			"emails, that should not be duplicated across multiple nodes.")
	runCmd.PersistentFlags().String("global-state-remote-secret", "",
		"When a remote node is being used to set/fetch global state, a secret "+
			"is also required to restrict access.")

	// Hot Feed
	runCmd.PersistentFlags().Bool("run-hot-feed-routine", false,
		"If set, runs a go routine that accumulates 'hotness' scores for posts  in the "+
			"last 24hrs.  This can be used to serve a 'hot' feed.")

	// Web Security
	runCmd.PersistentFlags().StringSlice("access-control-allow-origins", []string{"*"},
		"Accepts a comma-separated lists of origin domains that will be allowed as the "+
			"Access-Control-Allow-Origin HTTP header. Defaults to * if not set.")
	runCmd.PersistentFlags().StringSlice("secure-header-allow-hosts", []string{},
		"This is the domain that our secure middleware will accept requests from. We also set the "+
			"HTTP Access-Control-Allow-Origin")
	runCmd.PersistentFlags().Bool("secure-header-development", true,
		"If set, runs our secure header middleware in development mode, which disables some "+
			"of the options. The default is true to make it easy to run a node locally. "+
			"See https://github.com/unrolled/secure for more info. Note that")

	// Analytics + Profiling
	runCmd.PersistentFlags().String("amplitude-key", "", "Client-side amplitude key for instrumenting user behavior.")
	runCmd.PersistentFlags().String("amplitude-domain", "api.amplitude.com", "Client-side amplitude API Endpoint.")

	// User Interface
	runCmd.PersistentFlags().String("support-email", "", "Show a support email to users of this node")
	runCmd.PersistentFlags().Bool("show-processing-spinners", false,
		"Show processing spinners for unmined posts / DeSo / creator coins")

	// Images
	runCmd.PersistentFlags().String("gcp-credentials-path", "", "Google credentials to images bucket")
	runCmd.PersistentFlags().String("gcp-bucket-name", "", "Name of bucket to store images")

	// Admin
	runCmd.PersistentFlags().StringSlice("admin-public-keys", []string{},
		"A list of public keys which gives users access to the admin panel. "+
			"If '*' is specified as a key, anyone can access the admin panel. You can add a space "+
			"and a comment after every public key and leave a note about who the public key belongs to.")
	runCmd.PersistentFlags().StringSlice("super-admin-public-keys", []string{},
		"A list of public keys which gives users access to the super admin panel. "+
			"If '*' is specified as a key, anyone can access the super admin panel. You can add a space "+
			"and a comment after every public key and leave a note about who the public key belongs to.")

	// Wyre
	runCmd.PersistentFlags().String("wyre-account-id", "", "Wyre Account ID")
	runCmd.PersistentFlags().String("wyre-url", "", "Wyre API URL")
	runCmd.PersistentFlags().String("wyre-api-key", "", "Wyre API Key")
	runCmd.PersistentFlags().String("wyre-secret-key", "", "Wyre Secret Key")
	runCmd.PersistentFlags().String("buy-deso-btc-address", "", "BTC Address for all Wyre Wallet Orders and 'Buy With BTC' purchases")
	runCmd.PersistentFlags().String("buy-deso-seed", "", "Seed phrase from which DeSo will be sent for orders placed through Wyre and 'Buy With BTC' purchases")
	runCmd.PersistentFlags().String("buy-deso-eth-address", "", "ETH Address for all 'Buy With ETH' purchases")
	runCmd.PersistentFlags().String("infura-project-id", "", "Project ID for Infura requests")

	// Email
	runCmd.PersistentFlags().String("sendgrid-api-key", "", "Sendgrid API key")
	runCmd.PersistentFlags().String("sendgrid-domain", "", "Sendgrid domain")
	runCmd.PersistentFlags().String("sendgrid-salt", "", "Sendgrid salt for encoding data in emails")
	runCmd.PersistentFlags().String("sendgrid-from-name", "", "Sendgrid from name")
	runCmd.PersistentFlags().String("sendgrid-from-email", "", "Sendgrid from email")
	runCmd.PersistentFlags().String("sendgrid-confirm-email-id", "", "Sendgrid confirmation email template ID")

	// Jumio
	runCmd.PersistentFlags().String("jumio-token", "", "Jumio Token")
	runCmd.PersistentFlags().String("jumio-secret", "", "Jumio Secret Key")

	// Video Upload
	runCmd.PersistentFlags().String("cloudflare-stream-token", "", "API Token with Edit access to Cloudflare's stream service")
	runCmd.PersistentFlags().String("cloudflare-account-id", "", "Cloudflare Account ID")

	// Global State
	runCmd.PersistentFlags().Bool("expose-global-state", false, "Expose global state data to all origins")
	runCmd.PersistentFlags().String("global-state-api-url", "", "URL to use to fetch global state data. Only used if expose-global-state is false. If not provided, use own global state.")

<<<<<<< HEAD
	// Hyper Sync
	runCmd.PersistentFlags().Bool("hypersync", true, "Build ancestral records for hypersync and "+
		"attempt to sync from other nodes using hypersync as well, if they support it")
	runCmd.PersistentFlags().Bool("disable-slow-sync", false, "When enabled, the node will refuse "+
		"to sync with any method other than Hypersync. Note that it is possible to have --hypersync enabled "+
		"with this value set to false, in which case a node may try to sync by downloading and connecting historical txns "+
		"if the first node it encounters does not support hypersync")

=======
>>>>>>> 94e6ac86
	// Run Supply Monitoring Routine
	runCmd.PersistentFlags().Bool("run-supply-monitoring-routine", false, "Run a goroutine to monitor total supply and rich list")

	// Tag transaction with node source
	runCmd.PersistentFlags().Uint64("node-source", 0, "Node ID to tag transaction with. Maps to ../core/lib/nodes.go")

	runCmd.PersistentFlags().VisitAll(func(flag *pflag.Flag) {
		viper.BindPFlag(flag.Name, flag)
	})

	rootCmd.AddCommand(runCmd)
}<|MERGE_RESOLUTION|>--- conflicted
+++ resolved
@@ -153,17 +153,6 @@
 	runCmd.PersistentFlags().Bool("expose-global-state", false, "Expose global state data to all origins")
 	runCmd.PersistentFlags().String("global-state-api-url", "", "URL to use to fetch global state data. Only used if expose-global-state is false. If not provided, use own global state.")
 
-<<<<<<< HEAD
-	// Hyper Sync
-	runCmd.PersistentFlags().Bool("hypersync", true, "Build ancestral records for hypersync and "+
-		"attempt to sync from other nodes using hypersync as well, if they support it")
-	runCmd.PersistentFlags().Bool("disable-slow-sync", false, "When enabled, the node will refuse "+
-		"to sync with any method other than Hypersync. Note that it is possible to have --hypersync enabled "+
-		"with this value set to false, in which case a node may try to sync by downloading and connecting historical txns "+
-		"if the first node it encounters does not support hypersync")
-
-=======
->>>>>>> 94e6ac86
 	// Run Supply Monitoring Routine
 	runCmd.PersistentFlags().Bool("run-supply-monitoring-routine", false, "Run a goroutine to monitor total supply and rich list")
 
