--- conflicted
+++ resolved
@@ -126,14 +126,9 @@
 	runCmd.PersistentFlags().String("wyre-url", "", "Wyre API URL")
 	runCmd.PersistentFlags().String("wyre-api-key", "", "Wyre API Key")
 	runCmd.PersistentFlags().String("wyre-secret-key", "", "Wyre Secret Key")
-<<<<<<< HEAD
 	runCmd.PersistentFlags().String("buy-deso-btc-address", "", "BTC Address for all Wyre Wallet Orders and 'Buy With BTC' purchases")
 	runCmd.PersistentFlags().String("buy-deso-seed", "", "Seed phrase from which DeSo will be sent for orders placed through Wyre and 'Buy With BTC' purchases")
-=======
-	runCmd.PersistentFlags().String("buy-bitclout-btc-address", "", "BTC Address for all Wyre Wallet Orders and 'Buy With BTC' purchases")
-	runCmd.PersistentFlags().String("buy-bitclout-eth-address", "", "ETH Address for all 'Buy With ETH' purchases")
-	runCmd.PersistentFlags().String("buy-bitclout-seed", "", "Seed phrase from which BitClout will be sent for orders placed through Wyre and 'Buy With BTC' purchases")
->>>>>>> dc0c393a
+	runCmd.PersistentFlags().String("buy-deso-eth-address", "", "ETH Address for all 'Buy With ETH' purchases")
 
 	// Email
 	runCmd.PersistentFlags().String("sendgrid-api-key", "", "Sendgrid API key")
