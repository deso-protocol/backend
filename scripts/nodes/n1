#!/usr/bin/env bash

DATE=`date +%Y%m%d-%H:%M:%S-%N`
#rm /Users/piotr/Desktop/Code/DeSo/logs/n1/*

(cd ../../ && go build -o backend -gcflags="all=-N -l" main.go && ./backend run \
  --glog-v=1 \
  --glog-vmodule="*bitcoin_manager*=2,*balance*=2,*view*=2,*frontend*=2,*peer*=0,*addr*=0,*network*=0,*utils*=0,*connection*=0,*main*=0,*server*=2,*mempool*=2,*miner*=2,*blockchain*=2" \
  --connect-ips=localhost:17000 \
  --api-port=18001 \
  --protocol-port=18000 \
  --admin-public-keys=* \
  --super-admin-public-keys=* \
<<<<<<< HEAD
  --max-sync-block-height=20000 \
  --hyper-sync=true \
  --starter-deso-seed='road congress client market couple bid risk escape artwork rookie artwork food' \
  --block-cypher-api-key=092dae962ea44b02809a4c74408b42a1 \
  --data-dir=$HOME/data_dirs/n1_15 \
  --log-dir=/Users/piotr/Desktop/Code/DeSo/logs/n1/test15 \
=======
  --max-sync-block-height=2000 \
  --hyper-sync=true \
  --starter-deso-seed='road congress client market couple bid risk escape artwork rookie artwork food' \
  --block-cypher-api-key=092dae962ea44b02809a4c74408b42a1 \
  --data-dir=$HOME/data_dirs/n1_25 \
  --log-dir=/Users/piotr/Desktop/Code/DeSo/logs/n1/test25 \
>>>>>>> 2d942276
)<|MERGE_RESOLUTION|>--- conflicted
+++ resolved
@@ -11,19 +11,10 @@
   --protocol-port=18000 \
   --admin-public-keys=* \
   --super-admin-public-keys=* \
-<<<<<<< HEAD
-  --max-sync-block-height=20000 \
-  --hyper-sync=true \
-  --starter-deso-seed='road congress client market couple bid risk escape artwork rookie artwork food' \
-  --block-cypher-api-key=092dae962ea44b02809a4c74408b42a1 \
-  --data-dir=$HOME/data_dirs/n1_15 \
-  --log-dir=/Users/piotr/Desktop/Code/DeSo/logs/n1/test15 \
-=======
   --max-sync-block-height=2000 \
   --hyper-sync=true \
   --starter-deso-seed='road congress client market couple bid risk escape artwork rookie artwork food' \
   --block-cypher-api-key=092dae962ea44b02809a4c74408b42a1 \
   --data-dir=$HOME/data_dirs/n1_25 \
   --log-dir=/Users/piotr/Desktop/Code/DeSo/logs/n1/test25 \
->>>>>>> 2d942276
 )