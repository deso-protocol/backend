#!/usr/bin/env bash

DATE=`date +%Y%m%d-%H:%M:%S-%N`

COMMAND="./backend run
  --glog-v=0
  --glog-vmodule="*bitcoin-manager*=0,*balance*=0,*frontend*=0,*peer*=2,*addr*=0,*network*=0,*utils*=0,*connection*=0,*main*=0,*server*=1,*mempool*=0,*miner*=0,*blockchain*=0"
  --connect-ips=localhost:17000
  --api-port=19001
  --protocol-port=19000
  --txindex=true
  --admin-public-keys=*
  --super-admin-public-keys=*
  --block-cypher-api-key=092dae962ea44b02809a4c74408b42a1
  --data-dir=/tmp/cound-txns-0"

rm /tmp/main.*.log
(cd ../../ && go build -o backend main.go && $COMMAND )

<<<<<<< HEAD
(cd ../../ && go build -o backend -gcflags="all=-N -l" main.go && \
  ./backend run \
  --glog-v=2 \
  --glog-vmodule="*bitcoin_manager*=0,*balance*=0,*view*=2,*frontend*=0,*peer*=2,*addr*=0,*network*=0,*utils*=0,*connection*=0,*main*=0,*server*=2,*mempool*=0,*miner*=0,*blockchain*=2" \
  --num-mining-threads=1  \
  --admin-public-keys=* \
  --protocol-port=17000 \
  --api-port=17001 \
  --super-admin-public-keys=* \
  --miner-public-keys=BC1YLgKZyfgyNntCMXAZYExM8JooYqrYvVsrR8d8XVxorDruYFdq31p \
  --starter-deso-seed='road congress client market couple bid risk escape artwork rookie artwork food' \
  --data-dir=$HOME/data_dirs/n2_1  \
  --block-cypher-api-key=092dae962ea44b02809a4c74408b42a1 \
  --min-satoshis-for-profile=0 \
  --hypersync=false \
  --connect-ips=deso-seed-2.io:17000 \
  --run-hot-feed-routine=true \
  --max-sync-block-height=20000 \
  --log-dir=/Users/piotr/Desktop/Code/DeSo/logs/n2 \
)
=======
>>>>>>> 94e6ac86

  # --private_mode=true<|MERGE_RESOLUTION|>--- conflicted
+++ resolved
@@ -17,28 +17,5 @@
 rm /tmp/main.*.log
 (cd ../../ && go build -o backend main.go && $COMMAND )
 
-<<<<<<< HEAD
-(cd ../../ && go build -o backend -gcflags="all=-N -l" main.go && \
-  ./backend run \
-  --glog-v=2 \
-  --glog-vmodule="*bitcoin_manager*=0,*balance*=0,*view*=2,*frontend*=0,*peer*=2,*addr*=0,*network*=0,*utils*=0,*connection*=0,*main*=0,*server*=2,*mempool*=0,*miner*=0,*blockchain*=2" \
-  --num-mining-threads=1  \
-  --admin-public-keys=* \
-  --protocol-port=17000 \
-  --api-port=17001 \
-  --super-admin-public-keys=* \
-  --miner-public-keys=BC1YLgKZyfgyNntCMXAZYExM8JooYqrYvVsrR8d8XVxorDruYFdq31p \
-  --starter-deso-seed='road congress client market couple bid risk escape artwork rookie artwork food' \
-  --data-dir=$HOME/data_dirs/n2_1  \
-  --block-cypher-api-key=092dae962ea44b02809a4c74408b42a1 \
-  --min-satoshis-for-profile=0 \
-  --hypersync=false \
-  --connect-ips=deso-seed-2.io:17000 \
-  --run-hot-feed-routine=true \
-  --max-sync-block-height=20000 \
-  --log-dir=/Users/piotr/Desktop/Code/DeSo/logs/n2 \
-)
-=======
->>>>>>> 94e6ac86
 
   # --private_mode=true