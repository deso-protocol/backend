package config

import (
	"fmt"
	"github.com/holiman/uint256"
	"math/big"
	"strconv"
	"strings"

	"github.com/deso-protocol/core/lib"

	coreCmd "github.com/deso-protocol/core/cmd"
	"github.com/spf13/viper"
)

type Config struct {
	// Core
	APIPort uint16

	// Onboarding
	StarterDESOSeed         string
	StarterDESONanos        uint64
	StarterPrefixNanosMap   map[string]uint64
	TwilioAccountSID        string
	TwilioAuthToken         string
	TwilioVerifyServiceID   string
	CompProfileCreation     bool
	MinSatoshisForProfile   uint64
	PhoneNumberUseThreshold uint64

	// Global State
	GlobalStateRemoteNode   string
	GlobalStateRemoteSecret string

	// Hot Feed
	RunHotFeedRoutine    bool
	HotFeedMediaRequired bool

	// Web Security
	AccessControlAllowOrigins []string
	SecureHeaderDevelopment   bool
	SecureHeaderAllowHosts    []string
	AdminPublicKeys           []string
	SuperAdminPublicKeys      []string

	// Analytics
	AmplitudeKey string

	// Images
	GCPCredentialsPath string
	GCPBucketName      string

	// Wyre
	WyreUrl           string
	WyreAccountId     string
	WyreApiKey        string
	WyreSecretKey     string
	BuyDESOBTCAddress string
	BuyDESOETHAddress string
	BuyDESOSeed       string
	InfuraProjectID   string

	// Emails
	SendgridApiKey         string
	SendgridDomain         string
	SendgridSalt           string
	SendgridFromName       string
	SendgridFromEmail      string
	SendgridConfirmEmailId string

	// Jumio
	JumioToken  string
	JumioSecret string

	// Video Upload
	CloudflareStreamToken string
	CloudflareAccountId   string

	// Global State
	ExposeGlobalState bool
	GlobalStateAPIUrl string

	// Supply Monitoring Routine
	RunSupplyMonitoringRoutine bool

	// ID to tag node source
	NodeSource uint64

	// Public keys that need their balances monitored. Map of Label to Public key
	PublicKeyBalancesToMonitor map[string][]byte

	// Metamask minimal Eth in Wei required to receive an airdrop.
	MetamaskAirdropEthMinimum *uint256.Int
<<<<<<< HEAD
=======
	// Amount of DESO in nanos metamask users receive as an airdrop
	MetamaskAirdropDESONanosAmount uint64
>>>>>>> ebd21921
}

func LoadConfig(coreConfig *coreCmd.Config) *Config {
	config := Config{}

	config.APIPort = uint16(viper.GetUint64("api-port"))
	if config.APIPort <= 0 {
		// TODO: pull this out of core. we shouldn't need core's config here
		config.APIPort = coreConfig.Params.DefaultJSONPort
	}

	// Onboarding
	config.StarterDESOSeed = viper.GetString("starter-deso-seed")
	config.StarterDESONanos = viper.GetUint64("starter-deso-nanos")
	starterPrefixNanosMap := viper.GetString("starter-prefix-nanos-map")
	if len(starterPrefixNanosMap) > 0 {
		config.StarterPrefixNanosMap = make(map[string]uint64)
		for _, pair := range strings.Split(starterPrefixNanosMap, ",") {
			entry := strings.Split(pair, "=")
			nanos, err := strconv.Atoi(entry[1])
			if err != nil {
				fmt.Printf("invalid nanos: %s", entry[1])
			}
			config.StarterPrefixNanosMap[entry[0]] = uint64(nanos)
		}
	}
	config.TwilioAccountSID = viper.GetString("twilio-account-sid")
	config.TwilioAuthToken = viper.GetString("twilio-auth-token")
	config.TwilioVerifyServiceID = viper.GetString("twilio-verify-service-id")
	config.CompProfileCreation = viper.GetBool("comp-profile-creation")
	config.MinSatoshisForProfile = viper.GetUint64("min-satoshis-for-profile")
	config.PhoneNumberUseThreshold = viper.GetUint64("phone-number-use-threshold")

	// Global State
	config.GlobalStateRemoteNode = viper.GetString("global-state-remote-node")
	config.GlobalStateRemoteSecret = viper.GetString("global-state-remote-secret")

	// Hot Feed
	config.RunHotFeedRoutine = viper.GetBool("run-hot-feed-routine")
	config.HotFeedMediaRequired = viper.GetBool("hot-feed-media-required")

	// Web Security
	config.AccessControlAllowOrigins = viper.GetStringSlice("access-control-allow-origins")
	config.SecureHeaderDevelopment = viper.GetBool("secure-header-development")
	config.SecureHeaderAllowHosts = viper.GetStringSlice("secure-header-allow-hosts")
	config.AdminPublicKeys = viper.GetStringSlice("admin-public-keys")
	config.SuperAdminPublicKeys = viper.GetStringSlice("super-admin-public-keys")

	// Analytics
	config.AmplitudeKey = viper.GetString("amplitude-key")

	// Images
	config.GCPCredentialsPath = viper.GetString("gcp-credentials-path")
	config.GCPBucketName = viper.GetString("gcp-bucket-name")

	// Wyre
	config.WyreUrl = viper.GetString("wyre-url")
	config.WyreAccountId = viper.GetString("wyre-account-id")
	config.WyreApiKey = viper.GetString("wyre-api-key")
	config.WyreSecretKey = viper.GetString("wyre-secret-key")

	// BTC address to send all Bitcoin received from Wyre purchases and "Buy With BTC" purchases.
	config.BuyDESOBTCAddress = viper.GetString("buy-deso-btc-address")

	// ETH address to send all ETH received from "Buy With ETH" purchases.
	config.BuyDESOETHAddress = viper.GetString("buy-deso-eth-address")
	// Project ID for Infura requests
	config.InfuraProjectID = viper.GetString("infura-project-id")

	// Seed from which DeSo will be sent for orders placed through Wyre and "Buy With BTC" purchases
	config.BuyDESOSeed = viper.GetString("buy-deso-seed")

	// Email
	config.SendgridApiKey = viper.GetString("sendgrid-api-key")
	config.SendgridDomain = viper.GetString("sendgrid-domain")
	config.SendgridSalt = viper.GetString("sendgrid-salt")
	config.SendgridFromName = viper.GetString("sendgrid-from-name")
	config.SendgridFromEmail = viper.GetString("sendgrid-from-email")
	config.SendgridConfirmEmailId = viper.GetString("sendgrid-confirm-email-id")

	// Jumio
	config.JumioToken = viper.GetString("jumio-token")
	config.JumioSecret = viper.GetString("jumio-secret")

	// Video Upload
	config.CloudflareStreamToken = viper.GetString("cloudflare-stream-token")
	config.CloudflareAccountId = viper.GetString("cloudflare-account-id")

	// Global State
	config.ExposeGlobalState = viper.GetBool("expose-global-state")
	config.GlobalStateAPIUrl = viper.GetString("global-state-api-url")

	// Supply Monitoring Routine
	config.RunSupplyMonitoringRoutine = viper.GetBool("run-supply-monitoring-routine")

	// Node source ID
	config.NodeSource = viper.GetUint64("node-source")

	// Public keys that need their balances monitored. Map of Label to Public key
	labelsToPublicKeys := viper.GetString("public-key-balances-to-monitor")
	if len(labelsToPublicKeys) > 0 {
		config.PublicKeyBalancesToMonitor = make(map[string][]byte)
		for _, pair := range strings.Split(labelsToPublicKeys, ",") {
			entry := strings.Split(pair, "=")
			pubKeyBytes, _, err := lib.Base58CheckDecode(entry[1])
			if err != nil {
				fmt.Printf("Invalid public key: %v", entry[1])
				continue
			}
			config.PublicKeyBalancesToMonitor[entry[0]] = pubKeyBytes
		}
	}

	// Metamask minimal Eth in Wei required to receive an airdrop.
	metamaskAirdropMinStr := viper.GetString("metamask-airdrop-eth-minimum")
	metamaskAirdropMinBigint, ok := big.NewInt(0).SetString(metamaskAirdropMinStr, 10)
	if !ok {
		panic(fmt.Sprintf("Error parsing metamask-airdrop-eth-minimum into bigint: %v", metamaskAirdropMinStr))
	}
	var overflow bool
	config.MetamaskAirdropEthMinimum, overflow = uint256.FromBig(metamaskAirdropMinBigint)
	if overflow {
		panic(fmt.Sprintf("metamask-airdrop-eth-minimum value %v overflows uint256", metamaskAirdropMinStr))
	}
<<<<<<< HEAD
=======
	config.MetamaskAirdropDESONanosAmount = viper.GetUint64("metamask-airdrop-deso-nanos-amount")
>>>>>>> ebd21921

	return &config
}<|MERGE_RESOLUTION|>--- conflicted
+++ resolved
@@ -91,11 +91,9 @@
 
 	// Metamask minimal Eth in Wei required to receive an airdrop.
 	MetamaskAirdropEthMinimum *uint256.Int
-<<<<<<< HEAD
-=======
+
 	// Amount of DESO in nanos metamask users receive as an airdrop
 	MetamaskAirdropDESONanosAmount uint64
->>>>>>> ebd21921
 }
 
 func LoadConfig(coreConfig *coreCmd.Config) *Config {
@@ -220,10 +218,7 @@
 	if overflow {
 		panic(fmt.Sprintf("metamask-airdrop-eth-minimum value %v overflows uint256", metamaskAirdropMinStr))
 	}
-<<<<<<< HEAD
-=======
 	config.MetamaskAirdropDESONanosAmount = viper.GetUint64("metamask-airdrop-deso-nanos-amount")
->>>>>>> ebd21921
 
 	return &config
 }