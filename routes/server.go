--- conflicted
+++ resolved
@@ -298,20 +298,6 @@
 		// the backendServer. Right now it's here because it was the easiest
 		// way to give the APIServer the ability to add transactions
 		// to the mempool and relay them to peers.
-<<<<<<< HEAD
-		backendServer:                 _backendServer,
-		mempool:                       _mempool,
-		blockchain:                    _blockchain,
-		blockProducer:                 _blockProducer,
-		TXIndex:                       txIndex,
-		Params:                        params,
-		Config:                        config,
-		GlobalStateDB:                 globalStateDB,
-		Twilio:                        twilio,
-		BlockCypherAPIKey:             blockCypherAPIKey,
-		LastTradeDeSoPriceHistory:     []LastTradePriceHistoryItem{},
-		PublicKeyBase58Prefix:         publicKeyBase58Prefix,
-=======
 		backendServer:             _backendServer,
 		mempool:                   _mempool,
 		blockchain:                _blockchain,
@@ -324,7 +310,6 @@
 		BlockCypherAPIKey:         blockCypherAPIKey,
 		LastTradeDeSoPriceHistory: []LastTradePriceHistoryItem{},
 		PublicKeyBase58Prefix:     publicKeyBase58Prefix,
->>>>>>> d797ac2f
 		// We consider last trade prices from the last hour when determining the current price of DeSo.
 		// This helps prevents attacks that attempt to purchase $DESO at below market value.
 		LastTradePriceLookback: uint64(time.Hour.Nanoseconds()),
