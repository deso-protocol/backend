--- conflicted
+++ resolved
@@ -271,7 +271,6 @@
 	RoutePathGetRichList          = "/api/v0/rich-list"
 	RoutePathGetCountKeysWithDESO = "/api/v0/count-keys-with-deso"
 
-<<<<<<< HEAD
 	// access-groups.go
 
 	// This endpoint should enable users to create a new access group.
@@ -320,11 +319,10 @@
 	RoutePathGetPaginatedMessagesForGroupChatThread = "/api/v0/get-paginated-messages-for-group-chat-thread"
 
 	RoutePathGetAllUserMessageThreads = "/api/v0/get-all-user-message-threads"
-=======
+
 	// associations.go
 	RoutePathUserAssociations = "/api/v0/user-associations"
 	RoutePathPostAssociations = "/api/v0/post-associations"
->>>>>>> 2f3c33fb
 )
 
 // APIServer provides the interface between the blockchain and things like the
