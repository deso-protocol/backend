--- conflicted
+++ resolved
@@ -4,11 +4,6 @@
 	"bytes"
 	"encoding/json"
 	fmt "fmt"
-<<<<<<< HEAD
-=======
-	"github.com/bitclout/backend/config"
-	"github.com/tyler-smith/go-bip39"
->>>>>>> b72e5be3
 	"io"
 	"io/ioutil"
 	"net/http"
@@ -16,6 +11,7 @@
 	"sync"
 	"time"
 
+	"github.com/bitclout/backend/config"
 	"github.com/btcsuite/btcd/btcec"
 	"github.com/dgrijalva/jwt-go/v4"
 	"github.com/tyler-smith/go-bip39"
