--- conflicted
+++ resolved
@@ -102,7 +102,6 @@
 	// Admin route paths can only be accessed if a user's public key is whitelisted as an admin.
 
 	// admin_node.go
-<<<<<<< HEAD
 	RoutePathNodeControl                              = "/api/v0/admin/node-control"
 	RoutePathReprocessBitcoinBlock                    = "/api/v0/admin/reprocess-bitcoin-block"
 	RoutePathAdminGetMempoolStats                     = "/api/v0/admin/get-mempool-stats"
@@ -111,12 +110,6 @@
 	RoutePathGetUSDCentsToBitCloutReserveExchangeRate = "/api/v0/admin/get-usd-cents-to-bitclout-reserve-exchange-rate"
 	RoutePathSetBuyBitCloutFeeBasisPoints             = "/api/v0/admin/set-buy-bitclout-fee-basis-points"
 	RoutePathGetBuyBitCloutFeeBasisPoints             = "/api/v0/admin/get-buy-bitclout-fee-basis-points"
-=======
-	RoutePathNodeControl             = "/api/v0/admin/node-control"
-	RoutePathReprocessBitcoinBlock   = "/api/v0/admin/reprocess-bitcoin-block"
-	RoutePathAdminGetMempoolStats    = "/api/v0/admin/get-mempool-stats"
-	RoutePathEvictUnminedBitcoinTxns = "/api/v0/admin/evict-unmined-bitcoin-txns"
->>>>>>> a20d4e31
 
 	// admin_transaction.go
 	RoutePathGetGlobalParams    = "/api/v0/admin/get-global-params"
@@ -220,6 +213,7 @@
 	WyreBTCAddress string
 	BuyBitCloutSeed string
 
+	UsdCentsPerBitCloutExchangeRate uint64
 	// Signals that the frontend server is in a stopped state
 	quit chan struct{}
 }
@@ -312,7 +306,7 @@
 	}
 
 	fes.StartSeedBalancesMonitoring()
-
+	fes.StartExchangePriceMonitoring()
 	return fes, nil
 }
 
@@ -673,20 +667,35 @@
 			fes.GetWyreWalletOrdersForPublicKey,
 			AdminAccess,
 		},
+		{
+			"SetUSDCentsToBitCloutReserveExchangeRate",
+			[]string{"POST", "OPTIONS"},
+			RoutePathSetUSDCentsToBitCloutReserveExchangeRate,
+			fes.SetUSDCentsToBitCloutReserveExchangeRate,
+			SuperAdminAccess,
+		},
+		{
+			"SetBuyBitCloutFeeBasisPoints",
+			[]string{"POST", "OPTIONS"},
+			RoutePathSetBuyBitCloutFeeBasisPoints,
+			fes.SetBuyBitCloutFeeBasisPoints,
+			SuperAdminAccess,
+		},
+		// End all /admin routes
 		// GET endpoints for managing parameters related to Buying BitClout
 		{
 			"GetUSDCentsToBitCloutReserveExchangeRate",
 			[]string{"GET"},
 			RoutePathGetUSDCentsToBitCloutReserveExchangeRate,
 			fes.GetUSDCentsToBitCloutReserveExchangeRate,
-			AdminAccess,
+			PublicAccess,
 		},
 		{
 			"GetBuyBitCloutFeeBasisPoints",
 			[]string{"GET"},
 			RoutePathGetBuyBitCloutFeeBasisPoints,
 			fes.GetBuyBitCloutFeeBasisPoints,
-			AdminAccess,
+			PublicAccess,
 		},
 		// Super Admin routes
 		{
@@ -747,39 +756,7 @@
 			SuperAdminAccess,
 		},
 		{
-<<<<<<< HEAD
 			"SetUSDCentsToBitCloutReserveExchangeRate",
-=======
-			"GetLikesForPost",
-			[]string{"POST", "OPTIONS"},
-			RoutePathGetLikesForPost,
-			fes.GetLikesForPost,
-			PublicAccess,
-		},
-		{
-			"GetDiamondsForPost",
-			[]string{"POST", "OPTIONS"},
-			RoutePathGetDiamondsForPost,
-			fes.GetDiamondsForPost,
-			PublicAccess,
-		},
-		{
-			"GetRecloutsForPost",
-			[]string{"POST", "OPTIONS"},
-			RoutePathGetRecloutsForPost,
-			fes.GetRecloutsForPost,
-			PublicAccess,
-		},
-		{
-			"GetQuoteRecloutsForPost",
-			[]string{"POST", "OPTIONS"},
-			RoutePathGetQuoteRecloutsForPost,
-			fes.GetQuoteRecloutsForPost,
-			PublicAccess,
-		},
-		{
-			"BlockPublicKey",
->>>>>>> a20d4e31
 			[]string{"POST", "OPTIONS"},
 			RoutePathSetUSDCentsToBitCloutReserveExchangeRate,
 			fes.SetUSDCentsToBitCloutReserveExchangeRate,
@@ -793,7 +770,41 @@
 			SuperAdminAccess,
 		},
 		// End all /admin routes
-
+		{
+			"GetLikesForPost",
+			[]string{"POST", "OPTIONS"},
+			RoutePathGetLikesForPost,
+			fes.GetLikesForPost,
+			PublicAccess,
+		},
+		{
+			"GetDiamondsForPost",
+			[]string{"POST", "OPTIONS"},
+			RoutePathGetDiamondsForPost,
+			fes.GetDiamondsForPost,
+			PublicAccess,
+		},
+		{
+			"GetRecloutsForPost",
+			[]string{"POST", "OPTIONS"},
+			RoutePathGetRecloutsForPost,
+			fes.GetRecloutsForPost,
+			PublicAccess,
+		},
+		{
+			"GetQuoteRecloutsForPost",
+			[]string{"POST", "OPTIONS"},
+			RoutePathGetQuoteRecloutsForPost,
+			fes.GetQuoteRecloutsForPost,
+			PublicAccess,
+		},
+		{
+			"BlockPublicKey",
+			[]string{"POST", "OPTIONS"},
+			RoutePathBlockPublicKey,
+			fes.BlockPublicKey,
+			PublicAccess,
+		},
 		// message.go
 		{
 			"SendMessageStateless",
@@ -1160,6 +1171,20 @@
 	return nil
 }
 
+
+func (fes *APIServer) StartExchangePriceMonitoring() {
+	go func() {
+		out:
+			for {
+				select {
+				case <- time.After(10 * time.Second):
+					fes.UpdateUSDCentsToBitCloutExchangeRate()
+				case <- fes.quit:
+					break out
+				}
+			}
+	}()
+}
 // Monitor balances for starter bitclout seed and buy bitclout seed
 func (fes *APIServer) StartSeedBalancesMonitoring() {
 	go func() {
