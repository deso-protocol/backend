package routes

import (
	"bytes"
	"encoding/json"
	fmt "fmt"
	"github.com/btcsuite/btcd/btcec"
	"github.com/dgrijalva/jwt-go/v4"
	"github.com/tyler-smith/go-bip39"
	"io"
	"io/ioutil"
	"net/http"
	"strings"
	"time"

	"github.com/bitclout/core/lib"
	"github.com/dgraph-io/badger/v3"
	"github.com/golang/glog"
	"github.com/kevinburke/twilio-go"
	muxtrace "gopkg.in/DataDog/dd-trace-go.v1/contrib/gorilla/mux"
)

const (
	// MaxRequestBodySizeBytes is the maximum size of a request body we will
	// generally be willing to process.
	MaxRequestBodySizeBytes        = 10 * 1e6 // 10M
	SeedInfoCookieKey              = "seed_info_cookie_key"
	TwilioVoipCarrierType          = "voip"
	TwilioCheckPhoneNumberApproved = "approved"
	SafeForLoggingKey              = `safeForLogging`
	SafeForLoggingValue            = "true"
)

const (
	// base.go
	RoutePathHealthCheck              = "/api/v0/health-check"
	RoutePathGetExchangeRate          = "/api/v0/get-exchange-rate"
	RoutePathGetAppState              = "/api/v0/get-app-state"

	// transaction.go
	RoutePathGetTxn                   = "/api/v0/get-txn"
	RoutePathSubmitTransaction        = "/api/v0/submit-transaction"
	RoutePathUpdateProfile            = "/api/v0/update-profile"
	RoutePathExchangeBitcoin          = "/api/v0/exchange-bitcoin"
	RoutePathSendBitClout             = "/api/v0/send-bitclout"
	RoutePathSubmitPost               = "/api/v0/submit-post"
	RoutePathCreateFollowTxnStateless = "/api/v0/create-follow-txn-stateless"
	RoutePathCreateLikeStateless      = "/api/v0/create-like-stateless"
	RoutePathBuyOrSellCreatorCoin     = "/api/v0/buy-or-sell-creator-coin"
	RoutePathTransferCreatorCoin      = "/api/v0/transfer-creator-coin"
	RoutePathSendDiamonds             = "/api/v0/send-diamonds"

	// user.go
	RoutePathGetUsersStateless        = "/api/v0/get-users-stateless"
	RoutePathDeleteIdentities         = "/api/v0/delete-identities"
	RoutePathGetProfiles              = "/api/v0/get-profiles"
	RoutePathGetSingleProfile         = "/api/v0/get-single-profile"
	RoutePathGetHodlersForPublicKey   = "/api/v0/get-hodlers-for-public-key"
	RoutePathGetDiamondsForPublicKey  = "/api/v0/get-diamonds-for-public-key"
	RoutePathGetFollowsStateless      = "/api/v0/get-follows-stateless"
	RoutePathGetUserGlobalMetadata    = "/api/v0/get-user-global-metadata"
	RoutePathUpdateUserGlobalMetadata = "/api/v0/update-user-global-metadata"
	RoutePathGetNotifications         = "/api/v0/get-notifications"
	RoutePathBlockPublicKey           = "/api/v0/block-public-key"

	// post.go
	RoutePathGetPostsStateless        = "/api/v0/get-posts-stateless"
	RoutePathGetSinglePost            = "/api/v0/get-single-post"
	RoutePathGetPostsForPublicKey     = "/api/v0/get-posts-for-public-key"
	RoutePathGetDiamondedPosts        = "/api/v0/get-diamonded-posts"

	// media.go
	RoutePathUploadImage              = "/api/v0/upload-image"
	RoutePathGetFullTikTokURL         = "/api/v0/get-full-tiktok-url"

	// message.go
	RoutePathSendMessageStateless     = "/api/v0/send-message-stateless"
	RoutePathGetMessagesStateless     = "/api/v0/get-messages-stateless"
	RoutePathMarkContactMessagesRead  = "/api/v0/mark-contact-messages-read"
	RoutePathMarkAllMessagesRead 	  = "/api/v0/mark-all-messages-read"

	// verify.go
	RoutePathSendPhoneNumberVerificationText   = "/api/v0/send-phone-number-verification-text"
	RoutePathSubmitPhoneNumberVerificationCode = "/api/v0/submit-phone-number-verification-code"

	// wyre.go
	RoutePathGetWyreWalletOrderQuotation     = "/api/v0/get-wyre-wallet-order-quotation"
	RoutePathGetWyreWalletOrderReservation   = "/api/v0/get-wyre-wallet-order-reservation"
	RoutePathWyreWalletOrderSubscription     = "/api/v0/wyre-wallet-order-subscription"
	RoutePathGetWyreWalletOrdersForPublicKey = "/api/v0/admin/get-wyre-wallet-orders-for-public-key"

	// miner.go
	RoutePathGetBlockTemplate = "/api/v0/get-block-template"
	RoutePathSubmitBlock      = "/api/v0/submit-block"

	// Admin route paths can only be accessed if a user's public key is whitelisted as an admin.

	// admin_node.go
	RoutePathNodeControl                              = "/api/v0/admin/node-control"
	RoutePathReprocessBitcoinBlock                    = "/api/v0/admin/reprocess-bitcoin-block"
	RoutePathAdminGetMempoolStats                     = "/api/v0/admin/get-mempool-stats"
	RoutePathEvictUnminedBitcoinTxns                  = "/api/v0/admin/evict-unmined-bitcoin-txns"
	RoutePathSetUSDCentsToBitCloutReserveExchangeRate = "/api/v0/admin/set-usd-cents-to-bitclout-reserve-exchange-rate"
	RoutePathGetUSDCentsToBitCloutReserveExchangeRate = "/api/v0/admin/get-usd-cents-to-bitclout-reserve-exchange-rate"
	RoutePathSetBuyBitCloutFeeBasisPoints             = "/api/v0/admin/set-buy-bitclout-fee-basis-points"
	RoutePathGetBuyBitCloutFeeBasisPoints             = "/api/v0/admin/get-buy-bitclout-fee-basis-points"

	// admin_transaction.go
	RoutePathGetGlobalParams                       = "/api/v0/admin/get-global-params"
	RoutePathUpdateGlobalParams                    = "/api/v0/admin/update-global-params"
	RoutePathSwapIdentity                          = "/api/v0/admin/swap-identity"

	// admin_user.go
	RoutePathAdminUpdateUserGlobalMetadata         = "/api/v0/admin/update-user-global-metadata"
	RoutePathAdminGetAllUserGlobalMetadata         = "/api/v0/admin/get-all-user-global-metadata"
	RoutePathAdminGetUserGlobalMetadata            = "/api/v0/admin/get-user-global-metadata"
	RoutePathAdminGrantVerificationBadge           = "/api/v0/admin/grant-verification-badge"
	RoutePathAdminRemoveVerificationBadge          = "/api/v0/admin/remove-verification-badge"
	RoutePathAdminGetVerifiedUsers                 = "/api/v0/admin/get-verified-users"
	RoutePathAdminGetUsernameVerificationAuditLogs = "/api/v0/admin/get-username-verification-audit-logs"

	// admin_feed.go
	RoutePathAdminUpdateGlobalFeed                 = "/api/v0/admin/update-global-feed"
	RoutePathAdminPinPost                          = "/api/v0/admin/pin-post"
	RoutePathAdminRemoveNilPosts                   = "/api/v0/admin/remove-nil-posts"
)

// APIServer provides the interface between the blockchain and things like the
// web UI. In particular, it exposes a JSON API that can be used to do everything the
// frontend cares about, from posts to profiles to purchasing BitClout with Bitcoin.
type APIServer struct {
	backendServer *lib.Server
	mempool       *lib.BitCloutMempool
	blockchain    *lib.Blockchain
	blockProducer *lib.BitCloutBlockProducer

	Params               *lib.BitCloutParams
	SharedSecret         string
	JSONPort             uint16
	MinFeeRateNanosPerKB uint64

	// This info is used to send "starter" BitClout to newly-created accounts.
	// This allows them to create profiles, among other things, without having
	// to buy BitClout first.
	StarterBitCloutSeed        string
	StarterBitCloutAmountNanos uint64

	// Map of country code strings to the amount of start BitClout to issue.
	StarterBitCloutPrefixExceptionMap map[string]uint64

	// A pointer to the router that handles all requests.
	router *muxtrace.Router

	TXIndex *lib.TXIndex

	// Used for getting/setting the global state. Usually either a db is set OR
	// a remote node is set-- not both. When a remote node is set, global state
	// is set and fetched from that node. Otherwise, it is set/fetched from the
	// db. This makes it easy to run a local node in development.
	GlobalStateDB                     *badger.DB
	GlobalStateRemoteNode             string
	GlobalStateRemoteNodeSharedSecret string

	AccessControlAllowOrigins           []string
	SecureHeaderMiddlewareIsDevelopment bool
	SecureHeaderMiddlewareAllowedHost   []string

	// Optional, may be empty. Used for client-side user instrumentation
	AmplitudeKey    string
	AmplitudeDomain string

	// Whether or not to show processing spinners for unmined transactions in the UI.
	ShowProcessingSpinners bool

	// Optional, may be empty. Used for Twilio integration
	Twilio                *twilio.Client
	TwilioVerifyServiceId string

	// Optional. Used for gating profile creation.
	MinSatoshisBurnedForProfileCreation uint64

	// Optional. Show a support email to end users
	SupportEmail string

	// When set, BlockCypher is used to add extra security to BitcoinExchange
	// transactions.
	BlockCypherAPIKey string

	// Google image storage environment variables
	GoogleApplicationCredentials string
	GoogleBucketName             string

	// Optional. If true and twilio and starter bitclout seed configured, node will comp profile creation.
	IsCompProfileCreation bool

	// Optional, restricts access to the admin panel to these public keys
	AdminPublicKeys []string
	// Admins with higher levels of access
	SuperAdminPublicKeys []string

	// Wyre
	WyreUrl string
	WyreAccountId string
	WyreApiKey string
	WyreSecretKey string
	WyreBTCAddress string
	BuyBitCloutSeed string

	// Signals that the frontend server is in a stopped state
	quit chan struct{}
}

// NewAPIServer ...
func NewAPIServer(_backendServer *lib.Server,
	_mempool *lib.BitCloutMempool,
	_blockchain *lib.Blockchain,
	_blockProducer *lib.BitCloutBlockProducer,
	txIndex *lib.TXIndex,
	params *lib.BitCloutParams,
	jsonPort uint16,
	_minFeeRateNanosPerKB uint64,
	_starterBitCloutSeed string,
	_starterBitCloutAmountNanos uint64,
	_starterBitCloutPrefixExceptionMap map[string]uint64,
	globalStateDB *badger.DB,
	globalStateRemoteNode string,
	globalStateRemoteNodeSharedSecret string,
	accessControlAllowOrigins []string,
	secureHeaderMiddlewareIsDevelopment bool,
	secureHeaderMiddlewareAllowedHost []string,
	amplitudeKey string,
	amplitudeDomain string,
	showProcessingSpinners bool,
	twilio *twilio.Client,
	twilioVerifyServiceId string,
	minSatoshisBurnedForProfileCreation uint64,
	supportEmail string,
	blockCypherAPIKey string,
	googleApplicationCredentials string,
	googleBucketName string,
	compProfileCreation bool,
	adminPublicKeys []string,
	superAdminPublicKeys []string,
	wyreUrl string,
	wyreAccountId string,
	wyreApiKey string,
	wyreSecretKey string,
	wyreBTCAddress string,
	buyBitCloutSeed string,
) (*APIServer, error) {

	if globalStateDB == nil && globalStateRemoteNode == "" {
		return nil, fmt.Errorf(
			"NewAPIServer: Error: A globalStateDB or a globalStateRemoteNode is required")
	}

	fes := &APIServer{
		// TODO: It would be great if we could eliminate the dependency on
		// the backendServer. Right now it's here because it was the easiest
		// way to give the APIServer the ability to add transactions
		// to the mempool and relay them to peers.
		backendServer:                       _backendServer,
		mempool:                             _mempool,
		blockchain:                          _blockchain,
		blockProducer:                       _blockProducer,
		TXIndex:                             txIndex,
		Params:                              params,
		JSONPort:                            jsonPort,
		MinFeeRateNanosPerKB:                _minFeeRateNanosPerKB,
		StarterBitCloutSeed:                 _starterBitCloutSeed,
		StarterBitCloutAmountNanos:          _starterBitCloutAmountNanos,
		StarterBitCloutPrefixExceptionMap:   _starterBitCloutPrefixExceptionMap,
		GlobalStateDB:                       globalStateDB,
		GlobalStateRemoteNode:               globalStateRemoteNode,
		GlobalStateRemoteNodeSharedSecret:   globalStateRemoteNodeSharedSecret,
		AccessControlAllowOrigins:           accessControlAllowOrigins,
		SecureHeaderMiddlewareIsDevelopment: secureHeaderMiddlewareIsDevelopment,
		SecureHeaderMiddlewareAllowedHost:   secureHeaderMiddlewareAllowedHost,
		AmplitudeKey:                        amplitudeKey,
		AmplitudeDomain:                     amplitudeDomain,
		ShowProcessingSpinners:              showProcessingSpinners,
		Twilio:                              twilio,
		TwilioVerifyServiceId:               twilioVerifyServiceId,
		MinSatoshisBurnedForProfileCreation: minSatoshisBurnedForProfileCreation,
		SupportEmail:                        supportEmail,
		BlockCypherAPIKey:                   blockCypherAPIKey,
		GoogleApplicationCredentials:        googleApplicationCredentials,
		GoogleBucketName:                    googleBucketName,
		IsCompProfileCreation:               compProfileCreation,
		AdminPublicKeys:                     adminPublicKeys,
		SuperAdminPublicKeys:                superAdminPublicKeys,
		WyreUrl:                             wyreUrl,
		WyreAccountId:                       wyreAccountId,
		WyreApiKey:                          wyreApiKey,
		WyreSecretKey:                       wyreSecretKey,
		WyreBTCAddress:                      wyreBTCAddress,
		BuyBitCloutSeed:                     buyBitCloutSeed,
	}

	fes.StartSeedBalancesMonitoring()

	return fes, nil
}

// Route ...
type Route struct {
	Name           string
	Method         []string
	Pattern        string
	HandlerFunc    http.HandlerFunc
	CheckPublicKey bool
}

// InitRoutes ...
// Note: Be very careful when editing existing routes in this list.
// This *must* be kept in-sync with the backend-api.service.ts file in the
// frontend code. If not, then requests will fail.
func (fes *APIServer) NewRouter() *muxtrace.Router {
	var FrontendRoutes = []Route{
		{
			"Index",
			[]string{"GET"},
			"/",
			fes.Index,
			false,
		},

		{
			"HealthCheck",
			[]string{"GET"},
			RoutePathHealthCheck,
			fes.HealthCheck,
			false,
		},

		// Routes for populating various UI elements.
		{
			"GetExchangeRate",
			[]string{"GET"},
			RoutePathGetExchangeRate,
			fes.GetExchangeRate,
			false,
		},
		// Route for exchanging Bitcoin for BitClout
		{
			"ExchangeBitcoin",
			[]string{"POST", "OPTIONS"},
			RoutePathExchangeBitcoin,
			fes.ExchangeBitcoinStateless,
			false,
		},
		// Route for sending BitClout
		{
			"SendBitClout",
			[]string{"POST", "OPTIONS"},
			RoutePathSendBitClout,
			fes.SendBitClout,
			false,
		},

		// Route for submitting signed transactions for network broadcast
		{
			"SubmitTransaction",
			[]string{"POST", "OPTIONS"},
			RoutePathSubmitTransaction,
			fes.SubmitTransaction,
			false,
		},

		// Temporary route to wipe seedinfo cookies
		{
			"DeleteIdentities",
			[]string{"POST", "OPTIONS"},
			RoutePathDeleteIdentities,
			fes.DeleteIdentities,
			false,
		},

		// Endpoint to trigger the reprocessing of a particular Bitcoin block.
		{
			"ReprocessBitcoinBlock",
			[]string{"GET", "POST", "OPTIONS"},
			RoutePathReprocessBitcoinBlock + "/{blockHashHexOrblockHeight:[0-9abcdefABCDEF]+}",
			fes.ReprocessBitcoinBlock,
			false,
		},
		// Endpoint to trigger granting a user a verified badge

		// The new BitClout endpoints start here.
		{
			"GetUsersStateless",
			[]string{"POST", "OPTIONS"},
			RoutePathGetUsersStateless,
			fes.GetUsersStateless,
			false,
		},
		{
			"SendPhoneNumberVerificationText",
			[]string{"POST", "OPTIONS"},
			RoutePathSendPhoneNumberVerificationText,
			fes.SendPhoneNumberVerificationText,
			false,
		},
		{
			"SubmitPhoneNumberVerificationCode",
			[]string{"POST", "OPTIONS"},
			RoutePathSubmitPhoneNumberVerificationCode,
			fes.SubmitPhoneNumberVerificationCode,
			false,
		},
		{
			"UploadImage",
			[]string{"POST", "OPTIONS"},
			RoutePathUploadImage,
			fes.UploadImage,
			false,
		},
		{
			"SubmitPost",
			[]string{"POST", "OPTIONS"},
			RoutePathSubmitPost,
			fes.SubmitPost,
			false,
		},
		{
			"GetPostsStateless",
			[]string{"POST", "OPTIONS"},
			RoutePathGetPostsStateless,
			fes.GetPostsStateless,
			// CheckSecret: No need to check the secret since this is a read-only endpoint.
			false,
		},
		{
			"UpdateProfile",
			[]string{"POST", "OPTIONS"},
			RoutePathUpdateProfile,
			fes.UpdateProfile,
			false,
		},
		{
			"GetProfiles",
			[]string{"POST", "OPTIONS"},
			RoutePathGetProfiles,
			fes.GetProfiles,
			// CheckSecret: No need to check the secret since this is a read-only endpoint.
			false,
		},
		{
			"GetSingleProfile",
			[]string{"POST", "OPTIONS"},
			RoutePathGetSingleProfile,
			fes.GetSingleProfile,
			false,
		},
		{
			"GetPostsForPublicKey",
			[]string{"POST", "OPTIONS"},
			RoutePathGetPostsForPublicKey,
			fes.GetPostsForPublicKey,
			false,
		},
		{
			"GetDiamondsForPublicKey",
			[]string{"POST", "OPTIONS"},
			RoutePathGetDiamondsForPublicKey,
			fes.GetDiamondsForPublicKey,
			false,
		},
		{
			"GetDiamondedPosts",
			[]string{"POST", "OPTIONS"},
			RoutePathGetDiamondedPosts,
			fes.GetDiamondedPosts,
			false,
		},
		{
			"GetHodlersForPublicKey",
			[]string{"POST", "OPTIONS"},
			RoutePathGetHodlersForPublicKey,
			fes.GetHodlersForPublicKey,
			false,
		},
		{
			"GetFollowsStateless",
			[]string{"POST", "OPTIONS"},
			RoutePathGetFollowsStateless,
			fes.GetFollowsStateless,
			false,
		},
		{
			"CreateFollowTxnStateless",
			[]string{"POST", "OPTIONS"},
			RoutePathCreateFollowTxnStateless,
			fes.CreateFollowTxnStateless,
			false,
		},
		{
			"CreateLikeStateless",
			[]string{"POST", "OPTIONS"},
			RoutePathCreateLikeStateless,
			fes.CreateLikeStateless,
			false,
		},
		{
			"BuyOrSellCreatorCoin",
			[]string{"POST", "OPTIONS"},
			RoutePathBuyOrSellCreatorCoin,
			fes.BuyOrSellCreatorCoin,
			false,
		},
		{
			"TransferCreatorCoin",
			[]string{"POST", "OPTIONS"},
			RoutePathTransferCreatorCoin,
			fes.TransferCreatorCoin,
			false,
		},
		{
			"SendDiamonds",
			[]string{"POST", "OPTIONS"},
			RoutePathSendDiamonds,
			fes.SendDiamonds,
			false,
		},
		{
			"GetNotifications",
			[]string{"POST", "OPTIONS"},
			RoutePathGetNotifications,
			fes.GetNotifications,
			false,
		},
		{
			"GetAppState",
			[]string{"POST", "OPTIONS"},
			RoutePathGetAppState,
			fes.GetAppState,
			false,
		},
		{
			"UpdateUserGlobalMetadata",
			[]string{"POST", "OPTIONS"},
			RoutePathUpdateUserGlobalMetadata,
			fes.UpdateUserGlobalMetadata,
			false,
		},
		{
			"GetUserGlobalMetadata",
			[]string{"POST", "OPTIONS"},
			RoutePathGetUserGlobalMetadata,
			fes.GetUserGlobalMetadata,
			false,
		},
		{
			"GetSinglePost",
			[]string{"POST", "OPTIONS"},
			RoutePathGetSinglePost,
			fes.GetSinglePost,
			false,
		},
		{
			"BlockPublicKey",
			[]string{"POST", "OPTIONS"},
			RoutePathBlockPublicKey,
			fes.BlockPublicKey,
			false,
		},
		{
			"BlockGetTxn",
			[]string{"POST", "OPTIONS"},
			RoutePathGetTxn,
			fes.GetTxn,
			false,
		},

		// Begin all /admin routes

		{
			// Route for all low-level node operations.
			"NodeControl",
			[]string{"POST", "OPTIONS"},
			RoutePathNodeControl,
			fes.NodeControl,
			true,
		},
		{
			"AdminUpdateUserGlobalMetadata",
			[]string{"POST", "OPTIONS"},
			RoutePathAdminUpdateUserGlobalMetadata,
			fes.AdminUpdateUserGlobalMetadata,
			true,
		},
		{
			"AdminGetVerifiedUsers",
			[]string{"POST", "OPTIONS"},
			RoutePathAdminGetVerifiedUsers,
			fes.AdminGetVerifiedUsers,
			true, // Check Secret
		},
		{
			"AdminGetAllUserGlobalMetadata",
			[]string{"POST", "OPTIONS"},
			RoutePathAdminGetAllUserGlobalMetadata,
			fes.AdminGetAllUserGlobalMetadata,
			true,
		},
		{
			"AdminGetUserGlobalMetadata",
			[]string{"POST", "OPTIONS"},
			RoutePathAdminGetUserGlobalMetadata,
			fes.AdminGetUserGlobalMetadata,
			true,
		},
		{
			"AdminUpdateGlobalFeed",
			[]string{"POST", "OPTIONS"},
			RoutePathAdminUpdateGlobalFeed,
			fes.AdminUpdateGlobalFeed,
			true,
		},
		{
			"AdminPinPost",
			[]string{"POST", "OPTIONS"},
			RoutePathAdminPinPost,
			fes.AdminPinPost,
			true, // CheckSecret
		},
		{
			"AdminGetMempoolStats",
			[]string{"POST", "OPTIONS"},
			RoutePathAdminGetMempoolStats,
			fes.AdminGetMempoolStats,
			true,
		},
		{
			"GetGlobalParams",
			[]string{"POST", "OPTIONS"},
			RoutePathGetGlobalParams,
			fes.GetGlobalParams,
			true,
		},
		{
			"GetWyreWalletOrdersForPublicKey",
			[]string{"POST", "OPTIONS"},
			RoutePathGetWyreWalletOrdersForPublicKey,
			fes.GetWyreWalletOrdersForPublicKey,
			true,
		},
		// End all /admin routes

		// GET endpoints for managing parameters related to Buying BitClout
		{
			"GetUSDCentsToBitCloutReserveExchangeRate",
			[]string{"GET"},
			RoutePathGetUSDCentsToBitCloutReserveExchangeRate,
			fes.GetUSDCentsToBitCloutReserveExchangeRate,
			false,
		},
		{
			"GetBuyBitCloutFeeBasisPoints",
			[]string{"GET"},
			RoutePathGetBuyBitCloutFeeBasisPoints,
			fes.GetBuyBitCloutFeeBasisPoints,
			false,
		},

		// message.go
		{
			"SendMessageStateless",
			[]string{"POST", "OPTIONS"},
			RoutePathSendMessageStateless,
			fes.SendMessageStateless,
			false,
		},
		{
			"GetMessagesStateless",
			[]string{"POST", "OPTIONS"},
			RoutePathGetMessagesStateless,
			fes.GetMessagesStateless,
			false,
		},
		{
			"MarkContactMessagesRead",
			[]string{"POST", "OPTIONS"},
			RoutePathMarkContactMessagesRead,
			fes.MarkContactMessagesRead,
			false,
		},
		{
			"MarkAllMessagesRead",
			[]string{"POST", "OPTIONS"},
			RoutePathMarkAllMessagesRead,
			fes.MarkAllMessagesRead,
			false,
		},

		// Paths for the mining pool
		{
			"GetBlockTemplate",
			[]string{"POST", "OPTIONS"},
			RoutePathGetBlockTemplate,
			fes.GetBlockTemplate,
			false,
		},
		{
			"SubmitBlock",
			[]string{"POST", "OPTIONS"},
			RoutePathSubmitBlock,
			fes.SubmitBlock,
			false,
		},

		{
			"GetFullTikTokURL",
			[]string{"POST", "OPTIONS"},
			RoutePathGetFullTikTokURL,
			fes.GetFullTikTokURL,
			false,
		},

		// Paths for wyre
		{
			"GetWyreWalletOrderQuotation",
			[]string{"POST", "OPTIONS"},
			RoutePathGetWyreWalletOrderQuotation,
			fes.GetWyreWalletOrderQuotation,
			false,
		},
		{
			"GetWyreWalletOrderReservation",
			[]string{"POST", "OPTIONS"},
			RoutePathGetWyreWalletOrderReservation,
			fes.GetWyreWalletOrderReservation,
			false,
		},
		{
			// Make sure you only allow access to Wyre IPs for this endpoint, otherwise anybody can take all the funds from
			// the public key that sends BitClout. WHITELIST WYRE IPs.
			"WyreWalletOrderSubscription",
			[]string{"POST", "OPTIONS"},
			RoutePathWyreWalletOrderSubscription,
			fes.WyreWalletOrderSubscription,
			false,
		},
	}

	router := muxtrace.NewRouter().StrictSlash(true)

	// Set secure headers
	secureMiddleware := lib.InitializeSecureMiddleware(
		fes.SecureHeaderMiddlewareAllowedHost,
		fes.SecureHeaderMiddlewareIsDevelopment,
		lib.SECURE_MIDDLEWARE_RESTRICTIVE_CONTENT_SECURITY_POLICY,
	)
	router.Use(secureMiddleware.Handler)

	// We serve multiple groups of routes from this endpoint.
	fullRouteList := append([]Route{}, FrontendRoutes...)
	fullRouteList = append(fullRouteList, fes.APIRoutes()...)
	fullRouteList = append(fullRouteList, fes.GlobalStateRoutes()...)

	var SuperAdminRoutes = []Route{
		{
<<<<<<< HEAD
			"SetUSDCentsToBitCloutReserveExchangeRate",
			[]string{"POST", "OPTIONS"},
			RoutePathSetUSDCentsToBitCloutReserveExchangeRate,
			fes.SetUSDCentsToBitCloutReserveExchangeRate,
			true,
		},
		{
			"SetBuyBitCloutFeeBasisPoints",
			[]string{"POST", "OPTIONS"},
			RoutePathSetBuyBitCloutFeeBasisPoints,
			fes.SetBuyBitCloutFeeBasisPoints,
			true,
		}}
=======
			"AdminGetUsernameVerificationAuditLogs",
			[]string{"POST", "OPTIONS"},
			RoutePathAdminGetUsernameVerificationAuditLogs,
			fes.AdminGetUsernameVerificationAuditLogs,
			true, // Check Secret
		},
		{
			"AdminGrantVerificationBadge",
			[]string{"POST", "OPTIONS"},
			RoutePathAdminGrantVerificationBadge,
			fes.AdminGrantVerificationBadge,
			true, // Check Secret
		},
		{
			"AdminRemoveVerificationBadge",
			[]string{"POST", "OPTIONS"},
			RoutePathAdminRemoveVerificationBadge,
			fes.AdminRemoveVerificationBadge,
			true, // Check Secret
		},
		{
			"SwapIdentity",
			[]string{"POST", "OPTIONS"},
			RoutePathSwapIdentity,
			fes.SwapIdentity,
			true,
		},
		{
			"UpdateGlobalParams",
			[]string{"POST", "OPTIONS"},
			RoutePathUpdateGlobalParams,
			fes.UpdateGlobalParams,
			true,
		},
		{
			"EvictUnminedBitcoinTxns",
			[]string{"POST", "OPTIONS"},
			RoutePathEvictUnminedBitcoinTxns,
			fes.EvictUnminedBitcoinTxns,
			true,
		},
		{
			"AdminRemoveNilPosts",
			[]string{"POST", "OPTIONS"},
			RoutePathAdminRemoveNilPosts,
			fes.AdminRemoveNilPosts,
			true,
		},
	}
>>>>>>> 23bbebaf

	addRoutes := func(routeList []Route, checkSuperAdminOnly bool) {
		for _, route := range routeList {
			var handler http.Handler

			handler = route.HandlerFunc
			// Note that the wrapper that is applied last is actually called first. For
			// example if you have:
			// - handler = C(handler)
			// - handler = B(handler)
			// - handler = A(handler)
			// then A will be called first B will be called second, and C will be called
			// last.

			// Anyone can access the admin panel if no public keys exist
			if route.CheckPublicKey && (len(fes.AdminPublicKeys) > 0 || len(fes.SuperAdminPublicKeys) > 0) {
				handler = fes.CheckAdminPublicKey(handler, checkSuperAdminOnly)
			}
			handler = Logger(handler, route.Name)
			handler = AddHeaders(handler, fes.AccessControlAllowOrigins)

			router.
				Methods(route.Method...).
				Path(route.Pattern).
				Name(route.Name).
				Handler(handler)

			// Support legacy frontend server routes that weren't prefixed
			if strings.HasPrefix(route.Pattern, "/api/v0") {
				router.
					Methods(route.Method...).
					Path(strings.ReplaceAll(route.Pattern, "/api/v0", "")).
					Name(route.Name).
					Handler(handler)
			}
		}
	}
	addRoutes(fullRouteList, false)
	addRoutes(SuperAdminRoutes, true)

	return router
}

// Logger ...
func Logger(inner http.Handler, name string) http.Handler {
	return http.HandlerFunc(func(w http.ResponseWriter, r *http.Request) {
		start := time.Now()

		inner.ServeHTTP(w, r)

		glog.Tracef(
			"%s\t%s\t%s\t%s",
			r.Method,
			r.RequestURI,
			name,
			time.Since(start),
		)
	})
}

// AddHeaders ...
func AddHeaders(inner http.Handler, allowedOrigins []string) http.Handler {
	return http.HandlerFunc(func(w http.ResponseWriter, r *http.Request) {
		// We have to add Access-Control-Allow-Origin headers so that bitclout.com can make
		// cross-origin requests to the node (which is running on a different port than bitclout.com).
		//
		// We have to allow multiple origins, since both bitclout.com and explorer.bitclout.com
		// hit the node.

		// Test whether the actual origin matches any of the allowedOrigins. If so, set
		// the Access-Control-Allow-Origin header to the origin in the request.
		actualOrigin := r.Header.Get("Origin")
		match := false
		for _, allowedOrigin := range allowedOrigins {
			// Note: Prior versions of this code used a regex, but I changed it to a literal match,
			// since I didn't want to risk a security vulnerability with a broken regex
			if allowedOrigin == actualOrigin || allowedOrigin == "*" {
				match = true
				break
			}
		}

		contentType := r.Header.Get("Content-Type")

		invalidPostRequest := false
		// upload-image endpoint is the only one allowed to use multipart/form-data
		if r.RequestURI == RoutePathUploadImage && strings.HasPrefix(contentType, "multipart/form-data") {
			match = true
			actualOrigin = "*"
		} else if r.Method == "POST" && contentType != "application/json" {
			invalidPostRequest = true
		}

		if match {
			// Needed in order for the user's browser to set a cookie
			w.Header().Add("Access-Control-Allow-Credentials", "true")

			w.Header().Set("Access-Control-Allow-Origin", actualOrigin)
			w.Header().Set("Access-Control-Allow-Headers", "Origin, X-Requested-With, Content-Type, Accept")
			w.Header().Set("Access-Control-Allow-Methods", "GET, PUT, POST, DELETE, OPTIONS")
		}
		// Otherwise, don't add any headers. This should make a CORS request fail.

		// If it's an options request stop at the CORS headers.
		if r.Method == "OPTIONS" {
			w.WriteHeader(http.StatusOK)
			return
		}

		// If this is a POST request, only accept the application/json content type. This should help
		// mitigate CSRF vulnerabilities (since our CORS policy will reject application/json
		// POST requests from a non-bitclout domain)
		if invalidPostRequest {
			w.WriteHeader(http.StatusBadRequest)
			return
		}

		// For all normal requests, add the JSON header and run the business
		// logic handlers.
		w.Header().Set("Content-Type", "application/json")
		inner.ServeHTTP(w, r)
	})
}

type AdminRequest struct {
	JWT            string
	AdminPublicKey string
}

// CheckSecret ...
func (fes *APIServer) CheckAdminPublicKey(inner http.Handler, checkSuperAdminOnly bool) http.Handler {
	return http.HandlerFunc(func(ww http.ResponseWriter, req *http.Request) {
		requestData := AdminRequest{}

		if req.Body == nil {
			_AddBadRequestError(ww, fmt.Sprintf(
				"CheckAdminPublicKey: Request has no Body attribute"))
			return
		}

		// We read the entire body and then create a new ReadCloser Body object
		// from the bytes we read because you can only read the body once
		bodyBytes, err := ioutil.ReadAll(io.LimitReader(req.Body, MaxRequestBodySizeBytes))
		if err != nil {
			_AddBadRequestError(ww, fmt.Sprintf("CheckAdminPublicKey: %v", err))
			return
		}

		req.Body = ioutil.NopCloser(bytes.NewReader(bodyBytes))
		decoder := json.NewDecoder(bytes.NewReader(bodyBytes))
		err = decoder.Decode(&requestData)
		if err != nil {
			_AddBadRequestError(ww, fmt.Sprintf(
				"CheckAdminPublicKey: Problem parsing request body: %v", err))
			return
		}

		if requestData.AdminPublicKey == "" {
			_AddBadRequestError(ww, "CheckAdminPublicKey: Missing AdminPublicKey param")
			return
		}

		isValid, err := fes.ValidateJWT(requestData.AdminPublicKey, requestData.JWT)
		if !isValid {
			_AddBadRequestError(ww, fmt.Sprintf(
				"CheckAdminPublicKey: Invalid token: %v", err))
			return
		}

		// If this a regular admin endpoint, we iterate through all the admin public keys.
		if !checkSuperAdminOnly {
			for _, adminPubKey := range fes.AdminPublicKeys {
				if adminPubKey == requestData.AdminPublicKey {
					// We found a match, serve the request
					inner.ServeHTTP(ww, req)
					return
				}
			}
		}


		// We also check super admins, as they have a superset of capabilities.
		for _, superAdminPubKey := range fes.SuperAdminPublicKeys {
			if superAdminPubKey == requestData.AdminPublicKey {
				// We found a match, serve the request
				inner.ServeHTTP(ww, req)
				return
			}
		}

		adminType := "an admin"
		if checkSuperAdminOnly {
			adminType = "a superadmin"
		}
		_AddBadRequestError(ww, fmt.Sprintf("CheckAdminPublicKey: Not %v", adminType))
		return
	})
}

func (fes *APIServer) ValidateJWT(publicKey string, jwtToken string) (bool, error) {
	pubKeyBytes, _, err := lib.Base58CheckDecode(publicKey)
	if err != nil {
		return false, err
	}

	pubKey, err := btcec.ParsePubKey(pubKeyBytes, btcec.S256())
	if err != nil {
		return false, err
	}

	token, err := jwt.Parse(jwtToken, func(token *jwt.Token) (interface{}, error) {
		return pubKey.ToECDSA(), nil
	})

	return token.Valid, err
}

// Start ...
func (fes *APIServer) Start() {
	fes.initState()

	glog.Infof("Listening to NON-SSL JSON API connections on port :%d", fes.JSONPort)
	glog.Error(http.ListenAndServe(fmt.Sprintf(":%d", fes.JSONPort), fes.router))
}

// A helper function to initialize the APIServer. Useful for testing.
func (fes *APIServer) initState() {
	glog.Info("APIServer.Start: Starting APIServer")
	fes.router = fes.NewRouter()
}

// Stop...
func (fes *APIServer) Stop() {
	glog.Info("APIServer.Stop: Gracefully shutting down APIServer")
	close(fes.quit)
}

// Amplitude Logging
type AmplitudeUploadRequestBody struct {
	ApiKey string `json:"api_key"`
	Events []AmplitudeEvent `json:"events"`
}

type AmplitudeEvent struct {
	UserId          string `json:"user_id"`
	EventType       string `json:"event_type"`
	EventProperties map[string]interface{} `json:"event_properties"`
}

func (fes *APIServer) logAmplitudeEvent(publicKeyBytes string, event string, eventData map[string]interface{})  error {
	if fes.AmplitudeKey == "" {
		return nil
	}
	headers := map[string][]string{
		"Content-Type": {"application/json"},
		"Accept":       {"*/*"},
	}
	events := []AmplitudeEvent{{UserId: publicKeyBytes, EventType: event, EventProperties: eventData}}
	ampBody := AmplitudeUploadRequestBody{ApiKey: fes.AmplitudeKey, Events: events}
	payload, err := json.Marshal(ampBody)
	if err != nil {
		return err
	}
	data := bytes.NewBuffer(payload)
	req, err := http.NewRequest("POST", "https://api2.amplitude.com/2/httpapi", data)
	if err != nil {
		return err
	}
	req.Header = headers

	client := &http.Client{}
	_, err = client.Do(req)
	if err != nil {
		return err
	}
	return nil
}

// Monitor balances for starter bitclout seed and buy bitclout seed
func (fes *APIServer) StartSeedBalancesMonitoring() {
	go func() {
	out:
		for {
			select {
			case <- time.After(1 * time.Minute):
				if fes.backendServer.GetStatsdClient() == nil {
					return
				}
				tags := []string{}
				fes.logBalanceForSeed(fes.StarterBitCloutSeed, "STARTER_BITCLOUT", tags)
				fes.logBalanceForSeed(fes.BuyBitCloutSeed, "BUY_BITCLOUT", tags)
			case <- fes.quit:
				break out
			}
		}
	}()
}

func (fes *APIServer) logBalanceForSeed(seed string, seedName string, tags []string) {
	if seed == "" {
		return
	}
	balance, err := fes.getBalanceForSeed(seed)
	if err != nil {
		glog.Errorf("LogBalanceForSeed: Error getting balance for %v seed", seedName)
		return
	}
	if err = fes.backendServer.GetStatsdClient().Gauge(fmt.Sprintf("%v_BALANCE", seedName), float64(balance), tags, 1); err != nil {
		glog.Errorf("LogBalanceForSeed: Error logging balance to datadog for %v seed", seedName)
	}
}

func (fes *APIServer) getBalanceForSeed(seedPhrase string) (uint64, error){
	seedBytes, err := bip39.NewSeedWithErrorChecking(seedPhrase, "")
	if err != nil {
		return 0, fmt.Errorf("GetBalanceForSeed: Error converting mnemonic: %+v", err)
	}

	pubKey, _, _, err := lib.ComputeKeysFromSeed(seedBytes, 0, fes.Params)
	if err != nil {
		return 0, fmt.Errorf("GetBalanceForSeed: Error computing keys from seed: %+v", err)
	}
	utxoView, err := fes.backendServer.GetMempool().GetAugmentedUniversalView()
	if err != nil {
		return 0, fmt.Errorf("GetBalanceForSeed: Error getting UtxoView: %v", err)
	}
	currentBalanceNanos, err := GetBalanceForPublicKeyUsingUtxoView(pubKey.SerializeCompressed(), utxoView)
	if err != nil {
		return 0, fmt.Errorf("GetBalanceForSeed: Error getting balance: %v", err)
	}
	return currentBalanceNanos, nil
}
<|MERGE_RESOLUTION|>--- conflicted
+++ resolved
@@ -760,21 +760,6 @@
 
 	var SuperAdminRoutes = []Route{
 		{
-<<<<<<< HEAD
-			"SetUSDCentsToBitCloutReserveExchangeRate",
-			[]string{"POST", "OPTIONS"},
-			RoutePathSetUSDCentsToBitCloutReserveExchangeRate,
-			fes.SetUSDCentsToBitCloutReserveExchangeRate,
-			true,
-		},
-		{
-			"SetBuyBitCloutFeeBasisPoints",
-			[]string{"POST", "OPTIONS"},
-			RoutePathSetBuyBitCloutFeeBasisPoints,
-			fes.SetBuyBitCloutFeeBasisPoints,
-			true,
-		}}
-=======
 			"AdminGetUsernameVerificationAuditLogs",
 			[]string{"POST", "OPTIONS"},
 			RoutePathAdminGetUsernameVerificationAuditLogs,
@@ -823,8 +808,21 @@
 			fes.AdminRemoveNilPosts,
 			true,
 		},
-	}
->>>>>>> 23bbebaf
+		{
+			"SetUSDCentsToBitCloutReserveExchangeRate",
+			[]string{"POST", "OPTIONS"},
+			RoutePathSetUSDCentsToBitCloutReserveExchangeRate,
+			fes.SetUSDCentsToBitCloutReserveExchangeRate,
+			true,
+		},
+		{
+			"SetBuyBitCloutFeeBasisPoints",
+			[]string{"POST", "OPTIONS"},
+			RoutePathSetBuyBitCloutFeeBasisPoints,
+			fes.SetBuyBitCloutFeeBasisPoints,
+			true,
+		},
+	}
 
 	addRoutes := func(routeList []Route, checkSuperAdminOnly bool) {
 		for _, route := range routeList {
