--- conflicted
+++ resolved
@@ -4,12 +4,9 @@
 	"bytes"
 	"encoding/json"
 	fmt "fmt"
-<<<<<<< HEAD
-=======
 	"github.com/btcsuite/btcd/btcec"
 	"github.com/dgrijalva/jwt-go/v4"
 	"github.com/tyler-smith/go-bip39"
->>>>>>> cb9847a0
 	"io"
 	"io/ioutil"
 	"net/http"
