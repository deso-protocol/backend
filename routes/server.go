--- conflicted
+++ resolved
@@ -168,7 +168,6 @@
 	RoutePathAdminResetJumioForPublicKey = "/api/v0/admin/reset-jumio-for-public-key"
 	RoutePathAdminUpdateJumioBitClout    = "/api/v0/admin/update-jumio-bitclout"
 
-<<<<<<< HEAD
 	// admin_referrals.go
 	RoutePathAdminCreateReferralHash        = "/api/v0/admin/create-referral-hash"
 	RoutePathAdminGetAllReferralInfoForUser = "/api/v0/admin/get-all-referral-info-for-user"
@@ -178,12 +177,11 @@
 
 	// referrals.go
 	RoutePathGetReferralInfoForUser = "/api/v0/get-referral-info-for-user"
-=======
+
 	// admin_tutorial.go
 	RoutePathAdminUpdateTutorialCreators = "/api/v0/admin/update-tutorial-creators"
 	RoutePathAdminResetTutorialStatus    = "/api/v0/admin/reset-tutorial-status"
 	RoutePathAdminGetTutorialCreators    = "/api/v0/admin/get-tutorial-creators"
->>>>>>> 07676b2a
 )
 
 // APIServer provides the interface between the blockchain and things like the
@@ -711,20 +709,19 @@
 			fes.GetJumioStatusForPublicKey,
 			PublicAccess,
 		},
-<<<<<<< HEAD
 		{
 			"GetReferralInfoForUser",
 			[]string{"POST", "OPTIONS"},
 			RoutePathGetReferralInfoForUser,
 			fes.GetReferralInfoForUser,
-=======
+			PublicAccess,
+		},
 		// Tutorial Routes
 		{
 			"GetTutorialCreators",
 			[]string{"POST", "OPTIONS"},
 			RoutePathGetTutorialCreators,
 			fes.GetTutorialCreators,
->>>>>>> 07676b2a
 			PublicAccess,
 		},
 		// Begin all /admin routes
@@ -906,7 +903,6 @@
 			SuperAdminAccess,
 		},
 		{
-<<<<<<< HEAD
 			"AdminCreateReferralHash",
 			[]string{"POST", "OPTIONS"},
 			RoutePathAdminCreateReferralHash,
@@ -939,12 +935,13 @@
 			[]string{"POST", "OPTIONS"},
 			RoutePathAdminDownloadReferralCSV,
 			fes.AdminDownloadReferralCSV,
-=======
+			SuperAdminAccess,
+		},
+		{
 			"AdminUpdateTutorialCreators",
 			[]string{"POST", "OPTIONS"},
 			RoutePathAdminUpdateTutorialCreators,
 			fes.AdminUpdateTutorialCreator,
->>>>>>> 07676b2a
 			SuperAdminAccess,
 		},
 		// End all /admin routes
@@ -1177,14 +1174,11 @@
 		if r.RequestURI == RoutePathUploadImage && strings.HasPrefix(contentType, "multipart/form-data") {
 			match = true
 			actualOrigin = "*"
-<<<<<<< HEAD
-=======
 		} else if r.RequestURI == RoutePathGetJumioStatusForPublicKey {
 			// we set the headers for all requests to GetJumioStatusForPublicKey. This allows third-party frontends to
 			// access this endpoint
 			match = true
 			actualOrigin = "*"
->>>>>>> 07676b2a
 		} else if r.Method == "POST" && contentType != "application/json" && r.RequestURI != RoutePathJumioCallback {
 			invalidPostRequest = true
 		}
