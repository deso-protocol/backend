package routes

import (
	"bytes"
	"encoding/hex"
	"encoding/json"
	"github.com/deso-protocol/backend/config"
	coreCmd "github.com/deso-protocol/core/cmd"
	"github.com/deso-protocol/core/lib"
	"io"
	"log"
	"net/http"
	"net/http/httptest"
	"os"
	"testing"

	"github.com/dgraph-io/badger/v3"

	"github.com/stretchr/testify/assert"
	"github.com/stretchr/testify/require"
)

const (
	globalStateSharedSecret  = "abcdef"
	testJSONPort             = uint16(17001)
	testMinFeeRateNanosPerKB = uint64(1000)

	// go run transaction_util.go --manual_entropy_hex=0,1
	senderPkString      = "tBCKXFJEDSF7Thcc6BUBcB6kicE5qzmLbAtvFf9LfKSXN4LwFt36oX"
	senderPrivString    = "tbc31669t2YuZ2mi1VLtK6a17RXFPdsuBDcenPLc1eU1ZVRHF9Zv4"
	recipientPkString   = "tBCKXU8pf7nkn8M38sYJeAwiBP7HbSJWy9Zmn4sHNL6gA6ahkriymq"
	recipientPrivString = "tbc24UM432ikvtmyv4zus7HomtUYkxNg3B3HusSLghVxoQXKi9QjZ"

	moneyPkString   = "tBCKVUCQ9WxpVmNthS2PKfY1BCxG4GkWvXqDhQ4q3zLtiwKVUNMGYS"
	moneyPrivString = "tbc2yg6BS7we86H8WUF2xSAmnyJ1x63ZqXaiDkE2mostsxpfmCZiB"

	blockSignerSeed = "essence camp ghost remove document vault ladder swim pupil index apart ring"
	blockSignerPk   = "BC1YLiQ86kwXUy3nfK391xht7N72UmbFY6bGrUsds1A7QKZrs4jJsxo"
)

func CleanUpBadger(db *badger.DB) {
	// Close the database.
	err := db.Close()
	if err != nil {
		log.Fatal(err)
	}
	// Delete the database directory.
	err = os.RemoveAll(db.Opts().Dir)
	if err != nil {
		log.Fatal(err)
	}
}

func GetTestBadgerDb(t *testing.T) (_db *badger.DB, _dir string) {
	dir, err := os.MkdirTemp("", "badgerdb")
	if err != nil {
		log.Fatal(err)
	}

	// Open a badgerdb in a temporary directory.
	opts := badger.DefaultOptions(dir)
	opts.Dir = dir
	opts.ValueDir = dir
	// No logger when running tests
	opts.Logger = nil
	db, err := badger.Open(opts)
	if err != nil {
		log.Fatal(err)
	}
	t.Cleanup(func() {
		CleanUpBadger(db)
	})
	return db, dir
}

<<<<<<< HEAD
func newTestAPIServer(t *testing.T, globalStateRemoteNode string, txindex bool) (*APIServer, *APIServer, *lib.DeSoMiner) {
=======
func NewLowDifficultyBlockchain(t *testing.T) (*lib.Blockchain, *lib.DeSoParams, *badger.DB, string) {

	// Set the number of txns per view regeneration to one while creating the txns
	lib.ReadOnlyUtxoViewRegenerationIntervalTxns = 1

	return NewLowDifficultyBlockchainWithParams(t, &lib.DeSoTestnetParams)
}

func NewLowDifficultyBlockchainWithParams(t *testing.T, params *lib.DeSoParams) (
	*lib.Blockchain, *lib.DeSoParams, *badger.DB, string) {

	// Set the number of txns per view regeneration to one while creating the txns
	lib.ReadOnlyUtxoViewRegenerationIntervalTxns = 1

	db, dir := GetTestBadgerDb(t)
	timesource := chainlib.NewMedianTime()

	// Set some special parameters for testing. If the blocks above are changed
	// these values should be updated to reflect the latest testnet values.
	paramsCopy := *params
	paramsCopy.GenesisBlock = &lib.MsgDeSoBlock{
		Header: &lib.MsgDeSoHeader{
			Version:               0,
			PrevBlockHash:         lib.MustDecodeHexBlockHash("0000000000000000000000000000000000000000000000000000000000000000"),
			TransactionMerkleRoot: lib.MustDecodeHexBlockHash("097158f0d27e6d10565c4dc696c784652c3380e0ff8382d3599a4d18b782e965"),
			TstampSecs:            uint64(1560735050),
			Height:                uint64(0),
			Nonce:                 uint64(0),
			// No ExtraNonce is set in the genesis block
		},
		Txns: []*lib.MsgDeSoTxn{
			{
				TxInputs:  []*lib.DeSoInput{},
				TxOutputs: []*lib.DeSoOutput{},
				TxnMeta: &lib.BlockRewardMetadataa{
					ExtraData: []byte("They came here, to the new world. World 2.0, version 1776."),
				},
				// A signature is not required for BLOCK_REWARD transactions since they
				// don't spend anything.
			},
		},
	}
	paramsCopy.MinDifficultyTargetHex = "999999948931e5874cf66a74c0fda790dd8c7458243d400324511a4c71f54faa"
	paramsCopy.MinChainWorkHex = "0000000000000000000000000000000000000000000000000000000000000000"
	paramsCopy.MiningIterationsPerCycle = 500
	// Set maturity to 2 blocks so we can test spending on short chains. The
	// tests rely on the maturity equaling exactly two blocks (i.e. being
	// two times the time between blocks).
	paramsCopy.TimeBetweenBlocks = 2 * time.Second
	paramsCopy.BlockRewardMaturity = time.Second * 4
	paramsCopy.TimeBetweenDifficultyRetargets = 100 * time.Second
	paramsCopy.MaxDifficultyRetargetFactor = 2
	paramsCopy.SeedBalances = []*lib.DeSoOutput{
		{
			PublicKey:   lib.MustBase58CheckDecode(moneyPkString),
			AmountNanos: uint64(2000000 * lib.NanosPerUnit),
		},
	}

	// Temporarily modify the seed balances to make a specific public
	// key have some DeSo
	chain, err := lib.NewBlockchain([]string{blockSignerPk}, 0, 0,
		&paramsCopy, timesource, db, nil, nil, nil, false)
	if err != nil {
		log.Fatal(err)
	}

	return chain, &paramsCopy, db, dir
}

func NewTestMiner(t *testing.T, chain *lib.Blockchain, params *lib.DeSoParams, isSender bool) (*lib.DeSoMempool, *lib.DeSoMiner) {
	assert := assert.New(t)
	require := require.New(t)
	_ = assert
	_ = require

	mempool := lib.NewDeSoMempool(
		chain, 0, /* rateLimitFeeRateNanosPerKB */
		0 /* minFeeRateNanosPerKB */, "", true,
		"" /*dataDir*/, "", true)
	minerPubKeys := []string{}
	if isSender {
		minerPubKeys = append(minerPubKeys, senderPkString)
	} else {
		minerPubKeys = append(minerPubKeys, recipientPkString)
	}

	blockProducer, err := lib.NewDeSoBlockProducer(
		0, 1,
		blockSignerSeed,
		mempool, chain,
		params, nil)
	require.NoError(err)

	newMiner, err := lib.NewDeSoMiner(minerPubKeys, 1 /*numThreads*/, blockProducer, params)
	require.NoError(err)
	return mempool, newMiner
}

func newTestAPIServer(t *testing.T, globalStateRemoteNode string) (*APIServer, *APIServer, *lib.DeSoMiner) {
>>>>>>> 5abd151d
	assert := assert.New(t)
	require := require.New(t)
	_, _ = assert, require

	_, badgerDir := GetTestBadgerDb(t)

	// Create a global state db only if a remote node was not provided
	var globalStateDB *badger.DB
	if globalStateRemoteNode == "" {
		globalStateDB, _ = GetTestBadgerDb(t)
	}
	publicConfig := &config.Config{
		APIPort:                    testJSONPort,
		GlobalStateRemoteNode:      globalStateRemoteNode,
		GlobalStateRemoteSecret:    globalStateSharedSecret,
		RunHotFeedRoutine:          false,
		RunSupplyMonitoringRoutine: false,
		AdminPublicKeys:            []string{"*"},
	}

	// Set core node's config.
	coreConfig := coreCmd.LoadConfig()
	coreConfig.Params = &lib.DeSoTestnetParams
	coreConfig.DataDirectory = badgerDir
	coreConfig.TXIndex = txindex
	coreConfig.MinerPublicKeys = []string{senderPkString}
	coreConfig.NumMiningThreads = 1
	coreConfig.HyperSync = false
	coreConfig.MinFeerate = 10
	coreConfig.LogDirectory = badgerDir
	coreConfig.PrivateMode = true
	coreConfig.DisableNetworking = true
	// Create a core node.
	shutdownListener := make(chan struct{})
	node := coreCmd.NewNode(coreConfig)
	node.Start(&shutdownListener)

	publicApiServer, err := NewAPIServer(
		node.Server, node.Server.GetMempool(), node.Server.GetBlockchain(), node.Server.GetBlockProducer(),
		node.TXIndex, node.Params, publicConfig,
		node.Config.MinFeerate, globalStateDB, nil, node.Config.BlockCypherAPIKey)
	require.NoError(err)
	publicApiServer.MinFeeRateNanosPerKB = node.Config.MinFeerate

	// Calling initState() initializes the state of the APIServer and the router as well.
	publicApiServer.initState()

	privateConfig := publicConfig
	privateApiServer, err := NewAPIServer(
		node.Server, node.Server.GetMempool(), node.Server.GetBlockchain(), node.Server.GetBlockProducer(),
		node.TXIndex, node.Params, privateConfig,
		node.Config.MinFeerate, globalStateDB, nil, node.Config.BlockCypherAPIKey)
	require.NoError(err)
	privateApiServer.MinFeeRateNanosPerKB = node.Config.MinFeerate

	// Calling initState() initializes the state of the APIServer and the router as well.
	privateApiServer.initState()

	miner := node.Server.GetMiner()
	_, err = miner.MineAndProcessSingleBlock(0, node.Server.GetMempool().(*lib.DeSoMempool))
	require.NoError(err)
	_, err = miner.MineAndProcessSingleBlock(0, node.Server.GetMempool().(*lib.DeSoMempool))
	require.NoError(err)

	t.Cleanup(func() {
		miner.Stop()
		publicApiServer.Stop()
		privateApiServer.Stop()
		node.Stop()
	})
	return publicApiServer, privateApiServer, miner
}

func TestAPI(t *testing.T) {
	t.Skip("FIXME")
	assert := assert.New(t)
	require := require.New(t)
	_, _ = assert, require

	apiServer, _, miner := newTestAPIServer(t, "" /*globalStateRemoteNode*/, false)

	{
		request, _ := http.NewRequest("GET", RoutePathAPIBase, nil)
		t.Logf("Req: %s %s\n", request.Host, request.URL.Path)
		response := httptest.NewRecorder()
		apiServer.router.ServeHTTP(response, request)
		assert.Equal(200, response.Code, "OK response is expected")
		assert.Contains(string(response.Body.Bytes()), "Header")
	}

	// Generating a keypair with the proper mnemonic should work and should
	// match the output of BIP39 as computed with the iancoleman tool
	// (https://iancoleman.io/bip39/)
	// Index=0, Mainnet
	{
		// Run this test as mainnet.
		apiServer.Params = &lib.DeSoMainnetParams
		keyPairRequest := &APIKeyPairRequest{
			Mnemonic:  "elegant express swarm mercy divorce conduct actor brain critic subject fit broom",
			ExtraText: "extra text",
			Index:     0,
		}
		jsonRequest, err := json.Marshal(keyPairRequest)
		require.NoError(err)
		request, _ := http.NewRequest(
			"POST", RoutePathAPIKeyPair,
			bytes.NewBuffer(jsonRequest))
		request.Header.Set("Content-Type", "application/json")
		response := httptest.NewRecorder()
		apiServer.router.ServeHTTP(response, request)
		assert.Equal(200, response.Code, "200 response expected")

		// Check the values of the response
		decoder := json.NewDecoder(io.LimitReader(response.Body, MaxRequestBodySizeBytes))
		keyPairResponse := APIKeyPairResponse{}
		if err := decoder.Decode(&keyPairResponse); err != nil {
			require.NoError(err, "Problem decoding response")
		}
		assert.Equal("", keyPairResponse.Error)
		assert.Equal("028c4dd3905511177d536af8dfb70b30ec51c0a1c7b7327e1c48393fd524f5d09e", keyPairResponse.PublicKeyHex)
		assert.Equal("5f7992dc1efbfa9f188a1c96c613f69f98fbc83857f12033e51eb49530c4ead5", keyPairResponse.PrivateKeyHex)

		assert.Equal("BC1YLgjfMDyes7FkCoWsXYbHxW5h6QNZGLmHdmJaEWzUPd2jRhVZHQT", keyPairResponse.PublicKeyBase58Check)
		assert.Equal("bc6EzXTBvGcciQoTge3Fb43mBVs14FLxW5RjZLebB4QYRdXrd1oEb", keyPairResponse.PrivateKeyBase58Check)

		apiServer.Params = &lib.DeSoTestnetParams
	}
	// Index=5, Mainnet
	{
		// Run this test as mainnet.
		apiServer.Params = &lib.DeSoMainnetParams
		keyPairRequest := &APIKeyPairRequest{
			Mnemonic:  "elegant express swarm mercy divorce conduct actor brain critic subject fit broom",
			ExtraText: "extra text",
			Index:     5,
		}
		jsonRequest, err := json.Marshal(keyPairRequest)
		require.NoError(err)
		request, _ := http.NewRequest(
			"POST", RoutePathAPIKeyPair,
			bytes.NewBuffer(jsonRequest))
		request.Header.Set("Content-Type", "application/json")
		response := httptest.NewRecorder()
		apiServer.router.ServeHTTP(response, request)
		assert.Equal(200, response.Code, "200 response expected")

		// Check the values of the response
		decoder := json.NewDecoder(io.LimitReader(response.Body, MaxRequestBodySizeBytes))
		keyPairResponse := APIKeyPairResponse{}
		if err := decoder.Decode(&keyPairResponse); err != nil {
			require.NoError(err, "Problem decoding response")
		}
		assert.Equal("", keyPairResponse.Error)
		assert.Equal("02ea06769d591e5d9df782852cdb0b326d127f3b962fe9beeb23397be4a35d99d3", keyPairResponse.PublicKeyHex)
		assert.Equal("5fa2c03b62119d9bd116faa9e2855e4f8fef0a7d623b9197f3a3bc0204795d1f", keyPairResponse.PrivateKeyHex)
		assert.Equal("BC1YLhSwLFat8r1WW6GgzL41ppeWRVBdwMuAgW9uPnatsG3XnWxR4zV", keyPairResponse.PublicKeyBase58Check)
		assert.Equal("bc6EzbZVTKbZXZBNk39feiAsVKK1WQKcVTzbcwJXHWrcjZ5zHo7D5", keyPairResponse.PrivateKeyBase58Check)

		apiServer.Params = &lib.DeSoTestnetParams
	}
	// Index=0, Testnet
	{
		keyPairRequest := &APIKeyPairRequest{
			Mnemonic:  "elegant express swarm mercy divorce conduct actor brain critic subject fit broom",
			ExtraText: "extra text",
			Index:     0,
		}
		jsonRequest, err := json.Marshal(keyPairRequest)
		require.NoError(err)
		request, _ := http.NewRequest(
			"POST", RoutePathAPIKeyPair,
			bytes.NewBuffer(jsonRequest))
		request.Header.Set("Content-Type", "application/json")
		response := httptest.NewRecorder()
		apiServer.router.ServeHTTP(response, request)
		assert.Equal(200, response.Code, "200 response expected")

		// Check the values of the response
		decoder := json.NewDecoder(io.LimitReader(response.Body, MaxRequestBodySizeBytes))
		keyPairResponse := APIKeyPairResponse{}
		if err := decoder.Decode(&keyPairResponse); err != nil {
			require.NoError(err, "Problem decoding response")
		}
		assert.Equal("", keyPairResponse.Error)
		assert.Equal("028c4dd3905511177d536af8dfb70b30ec51c0a1c7b7327e1c48393fd524f5d09e", keyPairResponse.PublicKeyHex)
		assert.Equal("5f7992dc1efbfa9f188a1c96c613f69f98fbc83857f12033e51eb49530c4ead5", keyPairResponse.PrivateKeyHex)
		assert.Equal("tBCKVruNQFcHDAfwi6BybBXkuPiUitLCRWMZUyVyXNHSZwgrpF2Leq", keyPairResponse.PublicKeyBase58Check)
		assert.Equal("tbc2BcN1yQkawEpqpyJSkgHg6PDVU5jQADmzn1SkTN64Hv5qQt48m", keyPairResponse.PrivateKeyBase58Check)
	}
	// Index=5, Testnet
	{
		keyPairRequest := &APIKeyPairRequest{
			Mnemonic:  "elegant express swarm mercy divorce conduct actor brain critic subject fit broom",
			ExtraText: "extra text",
			Index:     5,
		}
		jsonRequest, err := json.Marshal(keyPairRequest)
		require.NoError(err)
		request, _ := http.NewRequest(
			"POST", RoutePathAPIKeyPair,
			bytes.NewBuffer(jsonRequest))
		request.Header.Set("Content-Type", "application/json")
		response := httptest.NewRecorder()
		apiServer.router.ServeHTTP(response, request)
		assert.Equal(200, response.Code, "200 response expected")

		// Check the values of the response
		decoder := json.NewDecoder(io.LimitReader(response.Body, MaxRequestBodySizeBytes))
		keyPairResponse := APIKeyPairResponse{}
		if err := decoder.Decode(&keyPairResponse); err != nil {
			require.NoError(err, "Problem decoding response")
		}
		assert.Equal("", keyPairResponse.Error)
		assert.Equal("02ea06769d591e5d9df782852cdb0b326d127f3b962fe9beeb23397be4a35d99d3", keyPairResponse.PublicKeyHex)
		assert.Equal("5fa2c03b62119d9bd116faa9e2855e4f8fef0a7d623b9197f3a3bc0204795d1f", keyPairResponse.PrivateKeyHex)
		assert.Equal("tBCKWaBMRrqYwvSEzr1SNeFdDxXoohQsSeEcDpq8nxhvCxVDcg8Hgf", keyPairResponse.PublicKeyBase58Check)
		assert.Equal("tbc2BgUKWTjXkPCktNQrpLQnQCfVvEi49cLrqc6gZpY8bqdyQywvC", keyPairResponse.PrivateKeyBase58Check)
	}

	// Generate keypairs for an account with no password and no extra text
	{
		// Run this test as mainnet.
		apiServer.Params = &lib.DeSoMainnetParams
		keyPairRequest := &APIKeyPairRequest{
			Mnemonic: "trial economy dentist mistake engage enact blur segment helmet evoke taste bulb",
			Index:    0,
		}
		jsonRequest, err := json.Marshal(keyPairRequest)
		require.NoError(err)
		request, _ := http.NewRequest(
			"POST", RoutePathAPIKeyPair,
			bytes.NewBuffer(jsonRequest))
		request.Header.Set("Content-Type", "application/json")
		response := httptest.NewRecorder()
		apiServer.router.ServeHTTP(response, request)
		assert.Equal(200, response.Code, "200 response expected")

		// Check the values of the response
		decoder := json.NewDecoder(io.LimitReader(response.Body, MaxRequestBodySizeBytes))
		keyPairResponse := APIKeyPairResponse{}
		if err := decoder.Decode(&keyPairResponse); err != nil {
			require.NoError(err, "Problem decoding response")
		}
		assert.Equal("", keyPairResponse.Error)
		assert.Equal("02e101f8bcd5b663235a4a23f22eb67edb5b7baa592975cc8af2af0edb51771332", keyPairResponse.PublicKeyHex)
		assert.Equal("3d5f4f54497c0fb5af052f0a35384912797a970e681579cdc276e621da69e53a", keyPairResponse.PrivateKeyHex)
		assert.Equal("BC1YLhNxzU7cwo2Vr5xCMWvVsHiWUwB6myo56QDsxfUyiu5cf3UaDVc", keyPairResponse.PublicKeyBase58Check)
		assert.Equal("bc6EjWM6p9C5yPLtNRE9GRpPAJePqT7WsCAFEi51mYULQZfEawjA6", keyPairResponse.PrivateKeyBase58Check)

		apiServer.Params = &lib.DeSoTestnetParams
	}

	// Generate keypairs for a deep index
	{
		// Run this test as mainnet.
		apiServer.Params = &lib.DeSoMainnetParams
		keyPairRequest := &APIKeyPairRequest{
			Mnemonic: "trial economy dentist mistake engage enact blur segment helmet evoke taste bulb",
			Index:    1019,
		}
		jsonRequest, err := json.Marshal(keyPairRequest)
		require.NoError(err)
		request, _ := http.NewRequest(
			"POST", RoutePathAPIKeyPair,
			bytes.NewBuffer(jsonRequest))
		request.Header.Set("Content-Type", "application/json")
		response := httptest.NewRecorder()
		apiServer.router.ServeHTTP(response, request)
		assert.Equal(200, response.Code, "200 response expected")

		// Check the values of the response
		decoder := json.NewDecoder(io.LimitReader(response.Body, MaxRequestBodySizeBytes))
		keyPairResponse := APIKeyPairResponse{}
		if err := decoder.Decode(&keyPairResponse); err != nil {
			require.NoError(err, "Problem decoding response")
		}
		assert.Equal("", keyPairResponse.Error)
		assert.Equal("03214295b3cb789fe577330a9d4ad893d8972e60a087ed88715eedabe0fe6cb0f3", keyPairResponse.PublicKeyHex)
		assert.Equal("c7d92190c6d1db3eaa12b0ed109f1670d709c6d73980963f2ce11e306cf83df7", keyPairResponse.PrivateKeyHex)
		assert.Equal("BC1YLhsGETW1BghV5WtddyySZrwVeXvMSUcujD1r6FH2Jggzh87T1Cg", keyPairResponse.PublicKeyBase58Check)
		assert.Equal("bc6FnVXYfBNKD8UN9M8134zUcLEYRiZ14UCvm57BMbM7sbvhxbftg", keyPairResponse.PrivateKeyBase58Check)

		apiServer.Params = &lib.DeSoTestnetParams
	}

	// The balance of the miner public key should be nonzero and there should
	// be 2 UTXOs associated with it since we mined two blocks.
	{
		balanceRequest := &APIBalanceRequest{
			PublicKeyBase58Check: senderPkString,
		}
		jsonRequest, err := json.Marshal(balanceRequest)
		require.NoError(err)
		request, _ := http.NewRequest(
			"POST", RoutePathAPIBalance,
			bytes.NewBuffer(jsonRequest))
		request.Header.Set("Content-Type", "application/json")
		response := httptest.NewRecorder()
		apiServer.router.ServeHTTP(response, request)
		assert.Equal(200, response.Code, "200 response expected")

		// Check the values of the response
		decoder := json.NewDecoder(io.LimitReader(response.Body, MaxRequestBodySizeBytes))
		balanceResponse := APIBalanceResponse{}
		if err := decoder.Decode(&balanceResponse); err != nil {
			require.NoError(err, "Problem decoding response")
		}
		assert.Equal("", balanceResponse.Error)
		assert.Equal(int64(2000000000), balanceResponse.ConfirmedBalanceNanos)
		assert.Equal(int64(0), balanceResponse.UnconfirmedBalanceNanos)
		assert.Equal(2, len(balanceResponse.UTXOs))
		for _, utxoEntry := range balanceResponse.UTXOs {
			assert.Equal(int64(1000000000), int64(utxoEntry.AmountNanos))
			assert.Contains([]int64{1, 2}, utxoEntry.Confirmations)
			assert.Equal(int64(0), utxoEntry.Index)
			assert.Equal("UtxoTypeBlockReward", utxoEntry.UtxoType)
			assert.Equal(senderPkString, utxoEntry.PublicKeyBase58Check)
		}
	}

	// When Confirmations is set to 2, we should only get one of the UTXOs
	// back from the balance function.
	{
		balanceRequest := &APIBalanceRequest{
			PublicKeyBase58Check: senderPkString,
			Confirmations:        2,
		}
		jsonRequest, err := json.Marshal(balanceRequest)
		require.NoError(err)
		request, _ := http.NewRequest(
			"POST", RoutePathAPIBalance,
			bytes.NewBuffer(jsonRequest))
		request.Header.Set("Content-Type", "application/json")
		response := httptest.NewRecorder()
		apiServer.router.ServeHTTP(response, request)
		assert.Equal(200, response.Code, "200 response expected")

		// Check the values of the response
		decoder := json.NewDecoder(io.LimitReader(response.Body, MaxRequestBodySizeBytes))
		balanceResponse := APIBalanceResponse{}
		if err := decoder.Decode(&balanceResponse); err != nil {
			require.NoError(err, "Problem decoding response")
		}
		assert.Equal("", balanceResponse.Error)
		assert.Equal(int64(1000000000), balanceResponse.ConfirmedBalanceNanos)
		assert.Equal(int64(0), balanceResponse.UnconfirmedBalanceNanos)
		assert.Equal(1, len(balanceResponse.UTXOs))
		for _, utxoEntry := range balanceResponse.UTXOs {
			assert.Equal(int64(1000000000), int64(utxoEntry.AmountNanos))
			assert.Equal(int64(2), utxoEntry.Confirmations)
			assert.Equal(int64(0), utxoEntry.Index)
			assert.Equal("UtxoTypeBlockReward", utxoEntry.UtxoType)
			assert.Equal(senderPkString, utxoEntry.PublicKeyBase58Check)
		}
	}

	// Updating the txindex should work.
	require.NoError(apiServer.TXIndex.Update())
	// Running it a second time shouldn't be problematic.
	require.NoError(apiServer.TXIndex.Update())

	// Getting info on a nonexistent transaction should fail gracefully.
	{
		transactionInfoRequest := &APITransactionInfoRequest{
			TransactionIDBase58Check: lib.PkToString([]byte("12345678901234567890123456789012"), apiServer.Params),
		}
		jsonRequest, err := json.Marshal(transactionInfoRequest)
		require.NoError(err)
		request, _ := http.NewRequest(
			"POST", RoutePathAPITransactionInfo, bytes.NewBuffer(jsonRequest))
		request.Header.Set("Content-Type", "application/json")
		response := httptest.NewRecorder()
		apiServer.router.ServeHTTP(response, request)
		assert.Equal(400, response.Code, "400 response expected")
		assert.Contains(string(response.Body.Bytes()), "Could not find transaction")
	}
	// Getting info on a nonexistent public key should fail gracefully.
	{
		transactionInfoRequest := &APITransactionInfoRequest{
			PublicKeyBase58Check: "UNG4ZRFtYZAg9r61ZF6jb11ViAzGQ3NxpTP7zvm6292Eu36ut7BpWn",
		}
		jsonRequest, err := json.Marshal(transactionInfoRequest)
		require.NoError(err)
		request, _ := http.NewRequest(
			"POST", RoutePathAPITransactionInfo, bytes.NewBuffer(jsonRequest))
		request.Header.Set("Content-Type", "application/json")
		response := httptest.NewRecorder()
		apiServer.router.ServeHTTP(response, request)
		assert.Equal(200, response.Code, "200 response expected")

		decoder := json.NewDecoder(io.LimitReader(response.Body, MaxRequestBodySizeBytes))
		transactionInfoRes := APITransactionInfoResponse{}
		if err := decoder.Decode(&transactionInfoRes); err != nil {
			require.NoError(err, "Problem decoding response")
		}
		assert.Equal("", transactionInfoRes.Error)
		require.Equal(0, len(transactionInfoRes.Transactions))
	}
	// The miner public key should return two transactions, one for each block reward.
	{
		transactionInfoRequest := &APITransactionInfoRequest{
			PublicKeyBase58Check: senderPkString,
		}
		jsonRequest, err := json.Marshal(transactionInfoRequest)
		require.NoError(err)
		request, _ := http.NewRequest(
			"POST", RoutePathAPITransactionInfo, bytes.NewBuffer(jsonRequest))
		request.Header.Set("Content-Type", "application/json")
		response := httptest.NewRecorder()
		apiServer.router.ServeHTTP(response, request)
		assert.Equal(200, response.Code, "200 response expected")

		decoder := json.NewDecoder(io.LimitReader(response.Body, MaxRequestBodySizeBytes))
		transactionInfoRes := APITransactionInfoResponse{}
		if err := decoder.Decode(&transactionInfoRes); err != nil {
			require.NoError(err, "Problem decoding response")
		}
		assert.Equal("", transactionInfoRes.Error)
		assert.Equal(2, len(transactionInfoRes.Transactions))
		assert.Contains(
			[]string{
				hex.EncodeToString(apiServer.blockchain.BestChain()[1].Hash[:]),
				hex.EncodeToString(apiServer.blockchain.BestChain()[2].Hash[:]),
			},
			transactionInfoRes.Transactions[0].BlockHashHex)
		assert.Contains(
			[]string{
				hex.EncodeToString(apiServer.blockchain.BestChain()[1].Hash[:]),
				hex.EncodeToString(apiServer.blockchain.BestChain()[2].Hash[:]),
			},
			transactionInfoRes.Transactions[1].BlockHashHex)
		assert.Equal(0, len(transactionInfoRes.Transactions[0].Inputs))
		assert.Equal(1, len(transactionInfoRes.Transactions[0].Outputs))
	}
	// Lookup the info for the first block reward transaction.
	var firstBlockTxn *lib.MsgDeSoTxn
	var secondBlockTxn *lib.MsgDeSoTxn
	{
		blockHash := apiServer.blockchain.BestChain()[1].Hash
		blockLookup, err := lib.GetBlock(blockHash, apiServer.blockchain.DB(), apiServer.blockchain.Snapshot())
		require.NoError(err)
		block2Lookup, err := lib.GetBlock(apiServer.blockchain.BestChain()[2].Hash, apiServer.blockchain.DB(), apiServer.blockchain.Snapshot())

		firstBlockTxn = blockLookup.Txns[0]
		secondBlockTxn = block2Lookup.Txns[0]

		transactionInfoRequest := &APITransactionInfoRequest{
			TransactionIDBase58Check: lib.PkToString(firstBlockTxn.Hash()[:], apiServer.Params),
		}
		jsonRequest, err := json.Marshal(transactionInfoRequest)
		require.NoError(err)
		request, _ := http.NewRequest(
			"POST", RoutePathAPITransactionInfo, bytes.NewBuffer(jsonRequest))
		request.Header.Set("Content-Type", "application/json")
		response := httptest.NewRecorder()
		apiServer.router.ServeHTTP(response, request)
		assert.Equal(200, response.Code, "200 response expected")

		decoder := json.NewDecoder(io.LimitReader(response.Body, MaxRequestBodySizeBytes))
		transactionInfoRes := APITransactionInfoResponse{}
		if err := decoder.Decode(&transactionInfoRes); err != nil {
			require.NoError(err, "Problem decoding response")
		}
		assert.Equal("", transactionInfoRes.Error)
		assert.Equal(1, len(transactionInfoRes.Transactions))
		assert.Contains(
			[]string{
				hex.EncodeToString(apiServer.blockchain.BestChain()[1].Hash[:]),
			},
			transactionInfoRes.Transactions[0].BlockHashHex)
		assert.Equal(0, len(transactionInfoRes.Transactions[0].Inputs))
		assert.Equal(1, len(transactionInfoRes.Transactions[0].Outputs))
		assert.Equal(
			lib.PkToString(firstBlockTxn.TxOutputs[0].PublicKey, apiServer.Params),
			transactionInfoRes.Transactions[0].Outputs[0].PublicKeyBase58Check)
		assert.Equal(
			int64(1000000000),
			int64(transactionInfoRes.Transactions[0].Outputs[0].AmountNanos))
	}

	// Sending DeSo with a bad private key should fail.
	{
		transferDeSoRequest := &APITransferDeSoRequest{
			SenderPrivateKeyBase58Check:   "un5aPDDWFUVkbGKFUm6S9ftSPWSpeQhVM4oftYbYJys6dk9XxXh",
			RecipientPublicKeyBase58Check: "UNG4YzvzLe3dKA7S8dA5w5akft13MJfThje5J4pPZStoUPe1CNFcaZ",
			AmountNanos:                   500,
			// AccountName string
			// Password string
			// Index uint32
			// MinFeeRateNanosPerKB
			// DryRun
		}
		jsonRequest, err := json.Marshal(transferDeSoRequest)
		require.NoError(err)
		request, _ := http.NewRequest(
			"POST", RoutePathAPITransferDeSo,
			bytes.NewBuffer(jsonRequest))
		request.Header.Set("Content-Type", "application/json")
		response := httptest.NewRecorder()
		apiServer.router.ServeHTTP(response, request)
		assert.Equal(400, response.Code, "400 response expected")
		assert.Contains(string(response.Body.Bytes()), "Problem decoding")
	}

	// Send DeSo from the miner public key to another public key.
	// When DryRun is set to true, the balances shouldn't change.
	apiServer.MinFeeRateNanosPerKB = 2000
	txn1Hex := ""
	{
		transferDeSoRequest := &APITransferDeSoRequest{
			SenderPrivateKeyBase58Check: senderPrivString,
			// Account "account2" index 0
			RecipientPublicKeyBase58Check: "tUN2P5LeqFy1ucd2rYdzND7Fgis5zgNuZa69UGsXYcGJPjvvjgXk8P",
			AmountNanos:                   500,
			// AccountName string
			// Password string
			// Index uint32
			// MinFeeRateNanosPerKB
			DryRun: true,
		}
		jsonRequest, err := json.Marshal(transferDeSoRequest)
		require.NoError(err)
		request, _ := http.NewRequest(
			"POST", RoutePathAPITransferDeSo,
			bytes.NewBuffer(jsonRequest))
		request.Header.Set("Content-Type", "application/json")
		response := httptest.NewRecorder()
		apiServer.router.ServeHTTP(response, request)
		assert.Equal(200, response.Code, "200 response expected")

		// Check the values of the response
		decoder := json.NewDecoder(io.LimitReader(response.Body, MaxRequestBodySizeBytes))
		transferDeSoResponse := APITransferDeSoResponse{}
		if err := decoder.Decode(&transferDeSoResponse); err != nil {
			require.NoError(err, "Problem decoding response")
		}
		assert.Equal("", transferDeSoResponse.Error)
		assert.Equal(senderPkString,
			transferDeSoResponse.TransactionInfo.SenderPublicKeyBase58Check)
		assert.Equal("tBCKVruNQFcHDAfwi6BybBXkuPiUitLCRWMZUyVyXNHSZwgrpF2Leq",
			transferDeSoResponse.TransactionInfo.RecipientPublicKeyBase58Check)
		assert.Equal(int64(446), int64(transferDeSoResponse.TransactionInfo.FeeNanos))
		assert.Equal(int64(500), int64(transferDeSoResponse.TransactionInfo.SpendAmountNanos))
		assert.Equal(int64(1000000000-500-446), int64(transferDeSoResponse.TransactionInfo.ChangeAmountNanos))
		assert.LessOrEqual(int64(2000), int64(transferDeSoResponse.TransactionInfo.FeeRateNanosPerKB))
		assert.Equal(int64(1000000000), int64(transferDeSoResponse.TransactionInfo.TotalInputNanos))
		assert.Equal("BASIC_TRANSFER", transferDeSoResponse.Transaction.TransactionType)
		assert.Equal(1, len(transferDeSoResponse.Transaction.Inputs))
		assert.Equal(2, len(transferDeSoResponse.Transaction.Outputs))
		txn1Hex = transferDeSoResponse.Transaction.RawTransactionHex
	}
	{
		balanceRequest := &APIBalanceRequest{
			PublicKeyBase58Check: senderPkString,
		}
		jsonRequest, err := json.Marshal(balanceRequest)
		require.NoError(err)
		request, _ := http.NewRequest(
			"POST", RoutePathAPIBalance,
			bytes.NewBuffer(jsonRequest))
		request.Header.Set("Content-Type", "application/json")
		response := httptest.NewRecorder()
		apiServer.router.ServeHTTP(response, request)
		assert.Equal(200, response.Code, "200 response expected")

		// Check the values of the response
		decoder := json.NewDecoder(io.LimitReader(response.Body, MaxRequestBodySizeBytes))
		balanceResponse := APIBalanceResponse{}
		if err := decoder.Decode(&balanceResponse); err != nil {
			require.NoError(err, "Problem decoding response")
		}
		assert.Equal("", balanceResponse.Error)
		assert.Equal(int64(2000000000), balanceResponse.ConfirmedBalanceNanos)
		assert.Equal(int64(0), balanceResponse.UnconfirmedBalanceNanos)
		assert.Equal(2, len(balanceResponse.UTXOs))
		for _, utxoEntry := range balanceResponse.UTXOs {
			assert.Equal(int64(1000000000), int64(utxoEntry.AmountNanos))
			assert.Contains([]int64{1, 2}, utxoEntry.Confirmations)
			assert.Equal(int64(0), utxoEntry.Index)
			assert.Equal("UtxoTypeBlockReward", utxoEntry.UtxoType)
			assert.Equal(senderPkString, utxoEntry.PublicKeyBase58Check)
		}
	}
	// Adding the transaction to the mempool should cause changes to the
	// confirmed and unconfirmed balances.
	txn1 := &lib.MsgDeSoTxn{}
	txn1Bytes, _ := hex.DecodeString(txn1Hex)
	_ = txn1.FromBytes(txn1Bytes)
	_, err := apiServer.mempool.(*lib.DeSoMempool).ProcessTransaction(
		txn1, false /*allowOrphan*/, true /*rateLimit*/, 0, /*peerID*/
		true /*verifySignatures*/)
	require.NoError(err)
	{
		balanceRequest := &APIBalanceRequest{
			PublicKeyBase58Check: senderPkString,
		}
		jsonRequest, err := json.Marshal(balanceRequest)
		require.NoError(err)
		request, _ := http.NewRequest(
			"POST", RoutePathAPIBalance,
			bytes.NewBuffer(jsonRequest))
		request.Header.Set("Content-Type", "application/json")
		response := httptest.NewRecorder()
		apiServer.router.ServeHTTP(response, request)
		assert.Equal(200, response.Code, "200 response expected")

		// Check the values of the response
		decoder := json.NewDecoder(io.LimitReader(response.Body, MaxRequestBodySizeBytes))
		balanceResponse := APIBalanceResponse{}
		if err := decoder.Decode(&balanceResponse); err != nil {
			require.NoError(err, "Problem decoding response")
		}
		assert.Equal("", balanceResponse.Error)
		assert.Equal(int64(1000000000), balanceResponse.ConfirmedBalanceNanos)
		assert.Equal(int64(999999054), balanceResponse.UnconfirmedBalanceNanos)
		assert.Equal(2, len(balanceResponse.UTXOs))
		for _, utxoEntry := range balanceResponse.UTXOs {
			assert.Contains([]int64{0, 1, 2}, utxoEntry.Confirmations)
			assert.Contains([]int64{0, 1}, utxoEntry.Index)
			assert.Equal(senderPkString, utxoEntry.PublicKeyBase58Check)
		}
	}
	// The public key we sent to should also have an updated balance.
	{
		balanceRequest := &APIBalanceRequest{
			PublicKeyBase58Check: "tUN2P5LeqFy1ucd2rYdzND7Fgis5zgNuZa69UGsXYcGJPjvvjgXk8P",
		}
		jsonRequest, err := json.Marshal(balanceRequest)
		require.NoError(err)
		request, _ := http.NewRequest(
			"POST", RoutePathAPIBalance,
			bytes.NewBuffer(jsonRequest))
		request.Header.Set("Content-Type", "application/json")
		response := httptest.NewRecorder()
		apiServer.router.ServeHTTP(response, request)
		assert.Equal(200, response.Code, "200 response expected")

		// Check the values of the response
		decoder := json.NewDecoder(io.LimitReader(response.Body, MaxRequestBodySizeBytes))
		balanceResponse := APIBalanceResponse{}
		if err := decoder.Decode(&balanceResponse); err != nil {
			require.NoError(err, "Problem decoding response")
		}
		assert.Equal("", balanceResponse.Error)
		assert.Equal(int64(0), balanceResponse.ConfirmedBalanceNanos)
		assert.Equal(int64(500), balanceResponse.UnconfirmedBalanceNanos)
		assert.Equal(1, len(balanceResponse.UTXOs))
		for _, utxoEntry := range balanceResponse.UTXOs {
			assert.Contains([]int64{0}, utxoEntry.Confirmations)
			assert.Contains([]int64{0, 1}, utxoEntry.Index)
			assert.Equal("tBCKVruNQFcHDAfwi6BybBXkuPiUitLCRWMZUyVyXNHSZwgrpF2Leq",
				utxoEntry.PublicKeyBase58Check)
		}
	}
	// The MinFeeRatePerKB should be respected. Also send a second transaction
	// to a third public key.
	txn2Hex := ""
	{
		transferDeSoRequest := &APITransferDeSoRequest{
			SenderPrivateKeyBase58Check: "tunSFqT5W5enayqKcx9Lqcwep5w85NejpbsMtvjKXZ74f5UVZmULQ",
			// Account "account2" index 0
			RecipientPublicKeyBase58Check: "tUN2PncdrsCHeNPL9JTT9fq81HgR5VTaahyCD8CgpCgn2kjHauD7L6",
			AmountNanos:                   100,
			// AccountName string
			// Password string
			// Index uint32
			MinFeeRateNanosPerKB: 100,
			DryRun:               true,
		}
		jsonRequest, err := json.Marshal(transferDeSoRequest)
		require.NoError(err)
		request, _ := http.NewRequest(
			"POST", RoutePathAPITransferDeSo,
			bytes.NewBuffer(jsonRequest))
		request.Header.Set("Content-Type", "application/json")
		response := httptest.NewRecorder()
		apiServer.router.ServeHTTP(response, request)
		assert.Equal(200, response.Code, "200 response expected")

		// Check the values of the response
		decoder := json.NewDecoder(io.LimitReader(response.Body, MaxRequestBodySizeBytes))
		transferDeSoResponse := APITransferDeSoResponse{}
		if err := decoder.Decode(&transferDeSoResponse); err != nil {
			require.NoError(err, "Problem decoding response")
		}
		assert.Equal("", transferDeSoResponse.Error)
		assert.Equal("tBCKVruNQFcHDAfwi6BybBXkuPiUitLCRWMZUyVyXNHSZwgrpF2Leq",
			transferDeSoResponse.TransactionInfo.SenderPublicKeyBase58Check)
		assert.Equal("tBCKWaBMRrqYwvSEzr1SNeFdDxXoohQsSeEcDpq8nxhvCxVDcg8Hgf",
			transferDeSoResponse.TransactionInfo.RecipientPublicKeyBase58Check)
		assert.Equal(int64(22), int64(transferDeSoResponse.TransactionInfo.FeeNanos))
		assert.Equal(int64(100), int64(transferDeSoResponse.TransactionInfo.SpendAmountNanos))
		assert.Equal(int64(500-100-22), int64(transferDeSoResponse.TransactionInfo.ChangeAmountNanos))
		assert.LessOrEqual(int64(100), int64(transferDeSoResponse.TransactionInfo.FeeRateNanosPerKB))
		assert.Equal(int64(500), int64(transferDeSoResponse.TransactionInfo.TotalInputNanos))
		assert.Equal("BASIC_TRANSFER", transferDeSoResponse.Transaction.TransactionType)
		assert.Equal(1, len(transferDeSoResponse.Transaction.Inputs))
		assert.Equal(2, len(transferDeSoResponse.Transaction.Outputs))
		txn2Hex = transferDeSoResponse.Transaction.RawTransactionHex
	}
	txn2 := &lib.MsgDeSoTxn{}
	txn2Bytes, _ := hex.DecodeString(txn2Hex)
	_ = txn2.FromBytes(txn2Bytes)
	apiServer.mempool.(*lib.DeSoMempool).ProcessTransaction(
		txn2, false /*allowOrphan*/, true /*rateLimit*/, 0, /*peerID*/
		true /*verifySignatures*/)
	{
		balanceRequest := &APIBalanceRequest{
			PublicKeyBase58Check: "tUN2P5LeqFy1ucd2rYdzND7Fgis5zgNuZa69UGsXYcGJPjvvjgXk8P",
		}
		jsonRequest, err := json.Marshal(balanceRequest)
		require.NoError(err)
		request, _ := http.NewRequest(
			"POST", RoutePathAPIBalance,
			bytes.NewBuffer(jsonRequest))
		request.Header.Set("Content-Type", "application/json")
		response := httptest.NewRecorder()
		apiServer.router.ServeHTTP(response, request)
		assert.Equal(200, response.Code, "200 response expected")

		// Check the values of the response
		decoder := json.NewDecoder(io.LimitReader(response.Body, MaxRequestBodySizeBytes))
		balanceResponse := APIBalanceResponse{}
		if err := decoder.Decode(&balanceResponse); err != nil {
			require.NoError(err, "Problem decoding response")
		}
		assert.Equal("", balanceResponse.Error)
		assert.Equal(int64(0), balanceResponse.ConfirmedBalanceNanos)
		assert.Equal(int64(378), balanceResponse.UnconfirmedBalanceNanos)
		assert.Equal(1, len(balanceResponse.UTXOs))
		for _, utxoEntry := range balanceResponse.UTXOs {
			assert.Contains([]int64{0}, utxoEntry.Confirmations)
			assert.Contains([]int64{0, 1}, utxoEntry.Index)
			assert.Equal("tBCKVruNQFcHDAfwi6BybBXkuPiUitLCRWMZUyVyXNHSZwgrpF2Leq",
				utxoEntry.PublicKeyBase58Check)
		}
	}
	// The balance with confirmations=1 should return zero for the
	// new address and 2 for the normal address.
	{
		balanceRequest := &APIBalanceRequest{
			PublicKeyBase58Check: "tUN2P5LeqFy1ucd2rYdzND7Fgis5zgNuZa69UGsXYcGJPjvvjgXk8P",
			Confirmations:        1,
		}
		jsonRequest, err := json.Marshal(balanceRequest)
		require.NoError(err)
		request, _ := http.NewRequest(
			"POST", RoutePathAPIBalance,
			bytes.NewBuffer(jsonRequest))
		request.Header.Set("Content-Type", "application/json")
		response := httptest.NewRecorder()
		apiServer.router.ServeHTTP(response, request)
		assert.Equal(200, response.Code, "200 response expected")

		// Check the values of the response
		decoder := json.NewDecoder(io.LimitReader(response.Body, MaxRequestBodySizeBytes))
		balanceResponse := APIBalanceResponse{}
		if err := decoder.Decode(&balanceResponse); err != nil {
			require.NoError(err, "Problem decoding response")
		}
		assert.Equal("", balanceResponse.Error)
		assert.Equal(int64(0), balanceResponse.ConfirmedBalanceNanos)
		assert.Equal(int64(0), balanceResponse.UnconfirmedBalanceNanos)
		assert.Equal(0, len(balanceResponse.UTXOs))
		for _, utxoEntry := range balanceResponse.UTXOs {
			assert.Contains([]int64{0}, utxoEntry.Confirmations)
			assert.Contains([]int64{0, 1}, utxoEntry.Index)
			assert.Equal("tUN2P5LeqFy1ucd2rYdzND7Fgis5zgNuZa69UGsXYcGJPjvvjgXk8P",
				utxoEntry.PublicKeyBase58Check)
		}
	}
	{
		balanceRequest := &APIBalanceRequest{
			PublicKeyBase58Check: senderPkString,
			Confirmations:        1,
		}
		jsonRequest, err := json.Marshal(balanceRequest)
		require.NoError(err)
		request, _ := http.NewRequest(
			"POST", RoutePathAPIBalance,
			bytes.NewBuffer(jsonRequest))
		request.Header.Set("Content-Type", "application/json")
		response := httptest.NewRecorder()
		apiServer.router.ServeHTTP(response, request)
		assert.Equal(200, response.Code, "200 response expected")

		// Check the values of the response
		decoder := json.NewDecoder(io.LimitReader(response.Body, MaxRequestBodySizeBytes))
		balanceResponse := APIBalanceResponse{}
		if err := decoder.Decode(&balanceResponse); err != nil {
			require.NoError(err, "Problem decoding response")
		}
		assert.Equal("", balanceResponse.Error)
		assert.Equal(int64(1000000000), balanceResponse.ConfirmedBalanceNanos)
		assert.Equal(int64(0), balanceResponse.UnconfirmedBalanceNanos)
		assert.Equal(1, len(balanceResponse.UTXOs))
		for _, utxoEntry := range balanceResponse.UTXOs {
			assert.Contains([]int64{1}, utxoEntry.Confirmations)
			assert.Contains([]int64{0, 1}, utxoEntry.Index)
			assert.Equal(senderPkString,
				utxoEntry.PublicKeyBase58Check)
		}
	}

	// The transaction info should be available even for the mempool
	// transactions.
	//
	// The first send from the miner should be available.
	{
		transactionInfoRequest := &APITransactionInfoRequest{
			TransactionIDBase58Check: lib.PkToString(txn1.Hash()[:], apiServer.Params),
		}
		jsonRequest, err := json.Marshal(transactionInfoRequest)
		require.NoError(err)
		request, _ := http.NewRequest(
			"POST", RoutePathAPITransactionInfo, bytes.NewBuffer(jsonRequest))
		request.Header.Set("Content-Type", "application/json")
		response := httptest.NewRecorder()
		apiServer.router.ServeHTTP(response, request)
		assert.Equal(200, response.Code, "200 response expected")

		decoder := json.NewDecoder(io.LimitReader(response.Body, MaxRequestBodySizeBytes))
		transactionInfoRes := APITransactionInfoResponse{}
		if err := decoder.Decode(&transactionInfoRes); err != nil {
			require.NoError(err, "Problem decoding response")
		}
		assert.Equal("", transactionInfoRes.Error)
		assert.Equal(1, len(transactionInfoRes.Transactions))
		// Block hash should be empty since this transaction is in the mempool.
		assert.Equal(
			"0000000000000000000000000000000000000000000000000000000000000000",
			transactionInfoRes.Transactions[0].BlockHashHex)
		assert.Equal(1, len(transactionInfoRes.Transactions[0].Inputs))
		assert.Contains(
			[]string{
				lib.PkToString(firstBlockTxn.Hash()[:], apiServer.Params),
				lib.PkToString(secondBlockTxn.Hash()[:], apiServer.Params),
			},
			transactionInfoRes.Transactions[0].Inputs[0].TransactionIDBase58Check)
		assert.Equal(2, len(transactionInfoRes.Transactions[0].Outputs))
		assert.Contains(
			[]string{
				senderPkString,
				"tBCKVruNQFcHDAfwi6BybBXkuPiUitLCRWMZUyVyXNHSZwgrpF2Leq",
			},
			transactionInfoRes.Transactions[0].Outputs[0].PublicKeyBase58Check)
		assert.Contains(
			[]string{
				senderPkString,
				"tBCKVruNQFcHDAfwi6BybBXkuPiUitLCRWMZUyVyXNHSZwgrpF2Leq",
			},
			transactionInfoRes.Transactions[0].Outputs[1].PublicKeyBase58Check)
	}
	{
		transactionInfoRequest := &APITransactionInfoRequest{
			TransactionIDBase58Check: lib.PkToString(txn2.Hash()[:], apiServer.Params),
		}
		jsonRequest, err := json.Marshal(transactionInfoRequest)
		require.NoError(err)
		request, _ := http.NewRequest(
			"POST", RoutePathAPITransactionInfo, bytes.NewBuffer(jsonRequest))
		request.Header.Set("Content-Type", "application/json")
		response := httptest.NewRecorder()
		apiServer.router.ServeHTTP(response, request)
		assert.Equal(200, response.Code, "200 response expected")

		decoder := json.NewDecoder(io.LimitReader(response.Body, MaxRequestBodySizeBytes))
		transactionInfoRes := APITransactionInfoResponse{}
		if err := decoder.Decode(&transactionInfoRes); err != nil {
			require.NoError(err, "Problem decoding response")
		}
		assert.Equal("", transactionInfoRes.Error)
		assert.Equal(1, len(transactionInfoRes.Transactions))
		// Block hash should be empty since this transaction is in the mempool.
		assert.Equal(
			"0000000000000000000000000000000000000000000000000000000000000000",
			transactionInfoRes.Transactions[0].BlockHashHex)
		assert.Equal(1, len(transactionInfoRes.Transactions[0].Inputs))
		assert.Contains(
			lib.PkToString(txn1.Hash()[:], apiServer.Params),
			transactionInfoRes.Transactions[0].Inputs[0].TransactionIDBase58Check)
		assert.Equal(2, len(transactionInfoRes.Transactions[0].Outputs))
	}

	// Mine a block and check the balances.
	block3, err := miner.MineAndProcessSingleBlock(0 /*threadIndex*/, apiServer.mempool.(*lib.DeSoMempool))
	require.NoError(err)
	balSum := int64(0)
	{
		balanceRequest := &APIBalanceRequest{
			PublicKeyBase58Check: senderPkString,
			Confirmations:        1,
		}
		jsonRequest, err := json.Marshal(balanceRequest)
		require.NoError(err)
		request, _ := http.NewRequest(
			"POST", RoutePathAPIBalance,
			bytes.NewBuffer(jsonRequest))
		request.Header.Set("Content-Type", "application/json")
		response := httptest.NewRecorder()
		apiServer.router.ServeHTTP(response, request)
		assert.Equal(200, response.Code, "200 response expected")

		// Check the values of the response
		decoder := json.NewDecoder(io.LimitReader(response.Body, MaxRequestBodySizeBytes))
		balanceResponse := APIBalanceResponse{}
		if err := decoder.Decode(&balanceResponse); err != nil {
			require.NoError(err, "Problem decoding response")
		}
		assert.Equal("", balanceResponse.Error)
		balSum += balanceResponse.ConfirmedBalanceNanos
		assert.Equal(int64(2999999522), balanceResponse.ConfirmedBalanceNanos)
		assert.Equal(int64(0), balanceResponse.UnconfirmedBalanceNanos)
		assert.Equal(3, len(balanceResponse.UTXOs))
		for _, utxoEntry := range balanceResponse.UTXOs {
			assert.Contains([]int64{1, 2}, utxoEntry.Confirmations)
			assert.Contains([]int64{0, 1}, utxoEntry.Index)
			assert.Equal(senderPkString,
				utxoEntry.PublicKeyBase58Check)
		}
	}
	{
		balanceRequest := &APIBalanceRequest{
			PublicKeyBase58Check: "tUN2P5LeqFy1ucd2rYdzND7Fgis5zgNuZa69UGsXYcGJPjvvjgXk8P",
			Confirmations:        1,
		}
		jsonRequest, err := json.Marshal(balanceRequest)
		require.NoError(err)
		request, _ := http.NewRequest(
			"POST", RoutePathAPIBalance,
			bytes.NewBuffer(jsonRequest))
		request.Header.Set("Content-Type", "application/json")
		response := httptest.NewRecorder()
		apiServer.router.ServeHTTP(response, request)
		assert.Equal(200, response.Code, "200 response expected")

		// Check the values of the response
		decoder := json.NewDecoder(io.LimitReader(response.Body, MaxRequestBodySizeBytes))
		balanceResponse := APIBalanceResponse{}
		if err := decoder.Decode(&balanceResponse); err != nil {
			require.NoError(err, "Problem decoding response")
		}
		assert.Equal("", balanceResponse.Error)
		assert.Equal(int64(378), balanceResponse.ConfirmedBalanceNanos)
		balSum += balanceResponse.ConfirmedBalanceNanos
		assert.Equal(int64(0), balanceResponse.UnconfirmedBalanceNanos)
		assert.Equal(1, len(balanceResponse.UTXOs))
		for _, utxoEntry := range balanceResponse.UTXOs {
			assert.Contains([]int64{1}, utxoEntry.Confirmations)
			assert.Contains([]int64{0, 1}, utxoEntry.Index)
			assert.Equal("tBCKVruNQFcHDAfwi6BybBXkuPiUitLCRWMZUyVyXNHSZwgrpF2Leq",
				utxoEntry.PublicKeyBase58Check)
		}
	}
	{
		balanceRequest := &APIBalanceRequest{
			PublicKeyBase58Check: "tUN2PncdrsCHeNPL9JTT9fq81HgR5VTaahyCD8CgpCgn2kjHauD7L6",
			Confirmations:        1,
		}
		jsonRequest, err := json.Marshal(balanceRequest)
		require.NoError(err)
		request, _ := http.NewRequest(
			"POST", RoutePathAPIBalance,
			bytes.NewBuffer(jsonRequest))
		request.Header.Set("Content-Type", "application/json")
		response := httptest.NewRecorder()
		apiServer.router.ServeHTTP(response, request)
		assert.Equal(200, response.Code, "200 response expected")

		// Check the values of the response
		decoder := json.NewDecoder(io.LimitReader(response.Body, MaxRequestBodySizeBytes))
		balanceResponse := APIBalanceResponse{}
		if err := decoder.Decode(&balanceResponse); err != nil {
			require.NoError(err, "Problem decoding response")
		}
		assert.Equal("", balanceResponse.Error)
		assert.Equal(int64(100), balanceResponse.ConfirmedBalanceNanos)
		balSum += balanceResponse.ConfirmedBalanceNanos
		assert.Equal(int64(0), balanceResponse.UnconfirmedBalanceNanos)
		assert.Equal(1, len(balanceResponse.UTXOs))
		for _, utxoEntry := range balanceResponse.UTXOs {
			assert.Contains([]int64{1}, utxoEntry.Confirmations)
			assert.Contains([]int64{0, 1}, utxoEntry.Index)
			assert.Equal("tBCKWaBMRrqYwvSEzr1SNeFdDxXoohQsSeEcDpq8nxhvCxVDcg8Hgf",
				utxoEntry.PublicKeyBase58Check)
		}
	}

	// The transactions should have their block hashes set when queried
	// now.
	require.NoError(apiServer.TXIndex.Update())
	{
		transactionInfoRequest := &APITransactionInfoRequest{
			TransactionIDBase58Check: lib.PkToString(txn1.Hash()[:], apiServer.Params),
		}
		jsonRequest, err := json.Marshal(transactionInfoRequest)
		require.NoError(err)
		request, _ := http.NewRequest(
			"POST", RoutePathAPITransactionInfo, bytes.NewBuffer(jsonRequest))
		request.Header.Set("Content-Type", "application/json")
		response := httptest.NewRecorder()
		apiServer.router.ServeHTTP(response, request)
		assert.Equal(200, response.Code, "200 response expected")

		decoder := json.NewDecoder(io.LimitReader(response.Body, MaxRequestBodySizeBytes))
		transactionInfoRes := APITransactionInfoResponse{}
		if err := decoder.Decode(&transactionInfoRes); err != nil {
			require.NoError(err, "Problem decoding response")
		}
		assert.Equal("", transactionInfoRes.Error)
		assert.Equal(1, len(transactionInfoRes.Transactions))
		// Block hash should be empty since this transaction is in the mempool.
		block3Hash, _ := block3.Hash()
		assert.Equal(
			hex.EncodeToString(block3Hash[:]),
			transactionInfoRes.Transactions[0].BlockHashHex)
		assert.Equal(1, len(transactionInfoRes.Transactions[0].Inputs))
		assert.Contains(
			[]string{
				lib.PkToString(firstBlockTxn.Hash()[:], apiServer.Params),
				lib.PkToString(secondBlockTxn.Hash()[:], apiServer.Params),
			},
			transactionInfoRes.Transactions[0].Inputs[0].TransactionIDBase58Check)
		assert.Equal(2, len(transactionInfoRes.Transactions[0].Outputs))
		assert.Contains(
			[]string{
				senderPkString,
				"tBCKVruNQFcHDAfwi6BybBXkuPiUitLCRWMZUyVyXNHSZwgrpF2Leq",
			},
			transactionInfoRes.Transactions[0].Outputs[0].PublicKeyBase58Check)
		assert.Contains(
			[]string{
				senderPkString,
				"tBCKVruNQFcHDAfwi6BybBXkuPiUitLCRWMZUyVyXNHSZwgrpF2Leq",
			},
			transactionInfoRes.Transactions[0].Outputs[1].PublicKeyBase58Check)
	}
	{
		transactionInfoRequest := &APITransactionInfoRequest{
			TransactionIDBase58Check: lib.PkToString(txn2.Hash()[:], apiServer.Params),
		}
		jsonRequest, err := json.Marshal(transactionInfoRequest)
		require.NoError(err)
		request, _ := http.NewRequest(
			"POST", RoutePathAPITransactionInfo, bytes.NewBuffer(jsonRequest))
		request.Header.Set("Content-Type", "application/json")
		response := httptest.NewRecorder()
		apiServer.router.ServeHTTP(response, request)
		assert.Equal(200, response.Code, "200 response expected")

		decoder := json.NewDecoder(io.LimitReader(response.Body, MaxRequestBodySizeBytes))
		transactionInfoRes := APITransactionInfoResponse{}
		if err := decoder.Decode(&transactionInfoRes); err != nil {
			require.NoError(err, "Problem decoding response")
		}
		assert.Equal("", transactionInfoRes.Error)
		assert.Equal(1, len(transactionInfoRes.Transactions))
		// Block hash should be empty since this transaction is in the mempool.
		block3Hash, _ := block3.Hash()
		assert.Equal(
			hex.EncodeToString(block3Hash[:]),
			transactionInfoRes.Transactions[0].BlockHashHex)
		assert.Equal(1, len(transactionInfoRes.Transactions[0].Inputs))
		assert.Contains(
			lib.PkToString(txn1.Hash()[:], apiServer.Params),
			transactionInfoRes.Transactions[0].Inputs[0].TransactionIDBase58Check)
		assert.Equal(2, len(transactionInfoRes.Transactions[0].Outputs))
	}

	// Querying for the third block by height should work.
	//{
	//	blockRequest := &APIBlockRequest{
	//		Height:    3,
	//		FullBlock: true,
	//	}
	//	jsonRequest, err := json.Marshal(blockRequest)
	//	require.NoError(err)
	//	request, _ := http.NewRequest(
	//		"POST", RoutePathAPIBlock, bytes.NewBuffer(jsonRequest))
	//	request.Header.Set("Content-Type", "application/json")
	//	response := httptest.NewRecorder()
	//	apiServer.router.ServeHTTP(response, request)
	//	assert.Equal(200, response.Code, "200 response expected")
	//
	//	decoder := json.NewDecoder(io.LimitReader(response.Body, MaxRequestBodySizeBytes))
	//	blockRes := APIBlockResponse{}
	//	if err := decoder.Decode(&blockRes); err != nil {
	//		require.NoError(err, "Problem decoding response")
	//	}
	//	assert.Equal("", blockRes.Error)
	//	assert.Equal(3, len(blockRes.Transactions))
	//	assert.NotNil(blockRes.Header)
	//	assert.Equal(0, int(blockRes.Header.Version))
	//	assert.Equal(block3.Header.Nonce, blockRes.Header.Nonce)
	//	assert.Equal(block3.Header.Height, blockRes.Header.Height)
	//	assert.Equal(hex.EncodeToString(block3.Header.PrevBlockHash[:]), blockRes.Header.PrevBlockHashHex)
	//	assert.Equal(block3.Header.TstampSecs, blockRes.Header.TstampSecs)
	//	assert.Equal(
	//		hex.EncodeToString(block3.Header.TransactionMerkleRoot[:]),
	//		blockRes.Header.TransactionMerkleRootHex)
	//	// Block hash should be empty since this transaction is in the mempool.
	//	block3Hash, _ := block3.Hash()
	//	assert.Equal(
	//		hex.EncodeToString(block3Hash[:]),
	//		blockRes.Transactions[0].BlockHashHex)
	//	assert.Equal(
	//		hex.EncodeToString(block3Hash[:]),
	//		blockRes.Transactions[1].BlockHashHex)
	//	assert.Equal(
	//		hex.EncodeToString(block3Hash[:]),
	//		blockRes.Transactions[2].BlockHashHex)
	//}

	// Querying for the block by hash should work.
	//{
	//	block3Hash, _ := block3.Hash()
	//	blockRequest := &APIBlockRequest{
	//		HashHex:   hex.EncodeToString(block3Hash[:]),
	//		FullBlock: true,
	//	}
	//	jsonRequest, err := json.Marshal(blockRequest)
	//	require.NoError(err)
	//	request, _ := http.NewRequest(
	//		"POST", RoutePathAPIBlock, bytes.NewBuffer(jsonRequest))
	//	request.Header.Set("Content-Type", "application/json")
	//	response := httptest.NewRecorder()
	//	apiServer.router.ServeHTTP(response, request)
	//	assert.Equal(200, response.Code, "200 response expected")
	//
	//	decoder := json.NewDecoder(io.LimitReader(response.Body, MaxRequestBodySizeBytes))
	//	blockRes := APIBlockResponse{}
	//	if err := decoder.Decode(&blockRes); err != nil {
	//		require.NoError(err, "Problem decoding response")
	//	}
	//	assert.Equal("", blockRes.Error)
	//	assert.Equal(3, len(blockRes.Transactions))
	//	assert.NotNil(blockRes.Header)
	//	assert.Equal(0, int(blockRes.Header.Version))
	//	assert.Equal(block3.Header.Nonce, blockRes.Header.Nonce)
	//	assert.Equal(block3.Header.Height, blockRes.Header.Height)
	//	assert.Equal(hex.EncodeToString(block3.Header.PrevBlockHash[:]), blockRes.Header.PrevBlockHashHex)
	//	assert.Equal(block3.Header.TstampSecs, blockRes.Header.TstampSecs)
	//	assert.Equal(
	//		hex.EncodeToString(block3.Header.TransactionMerkleRoot[:]),
	//		blockRes.Header.TransactionMerkleRootHex)
	//	// Block hash should be empty since this transaction is in the mempool.
	//	assert.Equal(
	//		hex.EncodeToString(block3Hash[:]),
	//		blockRes.Transactions[0].BlockHashHex)
	//	assert.Equal(
	//		hex.EncodeToString(block3Hash[:]),
	//		blockRes.Transactions[1].BlockHashHex)
	//	assert.Equal(
	//		hex.EncodeToString(block3Hash[:]),
	//		blockRes.Transactions[2].BlockHashHex)
	//}

	// Set the tip to the first block and make sure all txns get deleted.
	{
		chainWithFirstBlockOnly := apiServer.blockchain.BestChain()[:2]
		oldBestChain := apiServer.blockchain.BestChain()
		apiServer.blockchain.SetBestChain(chainWithFirstBlockOnly)
		require.NoError(apiServer.TXIndex.Update())

		// The miner public key should return one transaction for its single
		// block reward rather than three.
		{
			prefix := lib.DbTxindexTxIDKey(&lib.BlockHash{})[0]
			txnsInTransactionIndex, _ := lib.EnumerateKeysForPrefix(apiServer.TXIndex.TXIndexChain.DB(), []byte{prefix})
			require.Equal(1+len(apiServer.Params.SeedTxns)+len(apiServer.Params.SeedBalances), len(txnsInTransactionIndex))
		}
		{
			keysInPublicKeyTable, _ := lib.EnumerateKeysForPrefix(
				apiServer.TXIndex.TXIndexChain.DB(), lib.DbTxindexPublicKeyPrefix([]byte{}))
			// There should be two keys since one is the miner public key and
			// the other is a dummy public key corresponding to the input of
			// a block reward txn. Plus one for the seed balance, which creates
			// a mapping for the architect pubkey as well as the recipient, and
			// finally for all the seed txns.
			require.Equal(2+ // miner and dummy "from" public key
				len(apiServer.Params.SeedTxns)+ // seed txns each create 1 entry
				(len(apiServer.Params.SeedBalances)+1), /*Seed balance creates two public keys, one is the architect pub key as the "from"*/ len(keysInPublicKeyTable))
		}
		{
			minerPk, _, _ := lib.Base58CheckDecode(senderPkString)
			transactionsInPublicKeyIndex := lib.DbGetTxindexTxnsForPublicKey(
				apiServer.TXIndex.TXIndexChain.DB(), minerPk)
			// The number should be one because there should be a single block
			// reward in the first block and that's it.
			require.Equal(1, len(transactionsInPublicKeyIndex))
		}

		{
			transactionInfoRequest := &APITransactionInfoRequest{
				PublicKeyBase58Check: senderPkString,
			}
			jsonRequest, err := json.Marshal(transactionInfoRequest)
			require.NoError(err)
			request, _ := http.NewRequest(
				"POST", RoutePathAPITransactionInfo, bytes.NewBuffer(jsonRequest))
			request.Header.Set("Content-Type", "application/json")
			response := httptest.NewRecorder()
			apiServer.router.ServeHTTP(response, request)
			assert.Equal(200, response.Code, "200 response expected")

			decoder := json.NewDecoder(io.LimitReader(response.Body, MaxRequestBodySizeBytes))
			transactionInfoRes := APITransactionInfoResponse{}
			if err := decoder.Decode(&transactionInfoRes); err != nil {
				require.NoError(err, "Problem decoding response")
			}
			assert.Equal("", transactionInfoRes.Error)
			assert.Equal(1, len(transactionInfoRes.Transactions))
			assert.Contains(
				[]string{
					hex.EncodeToString(apiServer.blockchain.BestChain()[1].Hash[:]),
				},
				transactionInfoRes.Transactions[0].BlockHashHex)
			assert.Equal(0, len(transactionInfoRes.Transactions[0].Inputs))
			assert.Equal(1, len(transactionInfoRes.Transactions[0].Outputs))
		}
		{
			// Test IDs only
			transactionInfoRequest := &APITransactionInfoRequest{
				PublicKeyBase58Check: senderPkString,
				IDsOnly:              true,
			}
			jsonRequest, err := json.Marshal(transactionInfoRequest)
			require.NoError(err)
			request, _ := http.NewRequest(
				"POST", RoutePathAPITransactionInfo, bytes.NewBuffer(jsonRequest))
			request.Header.Set("Content-Type", "application/json")
			response := httptest.NewRecorder()
			apiServer.router.ServeHTTP(response, request)
			assert.Equal(200, response.Code, "200 response expected")

			decoder := json.NewDecoder(io.LimitReader(response.Body, MaxRequestBodySizeBytes))
			transactionInfoRes := APITransactionInfoResponse{}
			if err := decoder.Decode(&transactionInfoRes); err != nil {
				require.NoError(err, "Problem decoding response")
			}
			assert.Equal("", transactionInfoRes.Error)
			assert.Equal(1, len(transactionInfoRes.Transactions))
			assert.Equal(lib.PkToString(firstBlockTxn.Hash()[:], apiServer.Params),
				transactionInfoRes.Transactions[0].TransactionIDBase58Check)
		}

		// Roll back the change we made to the chain.
		apiServer.blockchain.SetBestChain(oldBestChain)
		require.NoError(apiServer.TXIndex.Update())

		// Now everything should be reset properly.
		{
			prefix := lib.DbTxindexTxIDKey(&lib.BlockHash{})[0]
			txnsInTransactionIndex, _ := lib.EnumerateKeysForPrefix(apiServer.TXIndex.TXIndexChain.DB(), []byte{prefix})
			require.Equal(5+len(apiServer.Params.SeedTxns)+len(apiServer.Params.SeedBalances), len(txnsInTransactionIndex))
		}
		{
			keysInPublicKeyTable, _ := lib.EnumerateKeysForPrefix(
				apiServer.TXIndex.TXIndexChain.DB(), lib.DbTxindexPublicKeyPrefix([]byte{}))
			// Three pairs for the block rewards and two pairs for the transactions
			// we created.
			require.Equal(10+
				len(apiServer.Params.SeedTxns)+ // seed txns each create 1 entry
				(len(apiServer.Params.SeedBalances)+1), /*Seed balance creates two public keys, one is the architect pub key as the "from"*/ len(keysInPublicKeyTable))
		}
	}
}<|MERGE_RESOLUTION|>--- conflicted
+++ resolved
@@ -73,9 +73,6 @@
 	return db, dir
 }
 
-<<<<<<< HEAD
-func newTestAPIServer(t *testing.T, globalStateRemoteNode string, txindex bool) (*APIServer, *APIServer, *lib.DeSoMiner) {
-=======
 func NewLowDifficultyBlockchain(t *testing.T) (*lib.Blockchain, *lib.DeSoParams, *badger.DB, string) {
 
 	// Set the number of txns per view regeneration to one while creating the txns
@@ -176,7 +173,6 @@
 }
 
 func newTestAPIServer(t *testing.T, globalStateRemoteNode string) (*APIServer, *APIServer, *lib.DeSoMiner) {
->>>>>>> 5abd151d
 	assert := assert.New(t)
 	require := require.New(t)
 	_, _ = assert, require
