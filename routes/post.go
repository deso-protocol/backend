--- conflicted
+++ resolved
@@ -542,13 +542,6 @@
 	if startPost != nil {
 		seekStartPostHash = startPost.PostHash
 		skipFirstEntry = true
-<<<<<<< HEAD
-=======
-	} else {
-		// If we can't find a valid start post, we just use the prefix. Seek will
-		// pad the value as necessary.
-		seekStartKey = _GlobalStatePrefixTstampNanosPostHash
->>>>>>> 3c8ae695
 	}
 
 	// Seek the global state for a list of [prefix][tstamp][posthash] keys.
@@ -568,28 +561,6 @@
 					break
 				}
 			}
-<<<<<<< HEAD
-=======
-			endIndex := lib.MinInt(index+numToFetch-len(postEntries), len(fes.GlobalFeedPostHashes))
-			postHashes = fes.GlobalFeedPostHashes[index:endIndex]
-			// At the next iteration, we can start looking endIndex for the post hash we need.
-			index = endIndex - 1
-		} else {
-			// Otherwise, we're using this node's global state.
-			var keys [][]byte
-			// Get numToFetch - len(postEntries) postHashes from global state.
-			keys, _, err = fes.GlobalState.Seek(nextStartKey /*startPrefix*/, validForPrefix, /*validForPrefix*/
-				maxKeyLen /*maxKeyLen -- ignored since reverse is false*/, numToFetch-len(postEntries), true, /*reverse*/
-				false /*fetchValues*/)
-			if err != nil {
-				return nil, nil, nil, fmt.Errorf("GetPostEntriesForGlobalWhitelist: Getting posts for reader: %v", err)
-			}
-			for _, dbKeyBytes := range keys {
-				postHash := &lib.BlockHash{}
-				copy(postHash[:], dbKeyBytes[1+len(maxBigEndianUint64Bytes):][:])
-				postHashes = append(postHashes, postHash)
-			}
->>>>>>> 3c8ae695
 		}
 		endIndex := lib.MinInt(index + numToFetch - len(postEntries), len(fes.GlobalFeedPostHashes))
 		// At the next iteration, we can start looking endIndex for the post hash we need.
