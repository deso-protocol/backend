package routes

import (
	"bytes"
	"encoding/gob"
	"encoding/hex"
	"encoding/json"
	"fmt"
	"io"
	"net/http"
	"reflect"
	"sort"
	"strings"
	"time"

	"github.com/bitclout/core/lib"
	"github.com/btcsuite/btcd/btcec"
	"github.com/pkg/errors"
)

// GetPostsStatelessRequest ...
type GetPostsStatelessRequest struct {
	// This is the PostHashHex of the post we want to start our paginated lookup at. We
	// will fetch up to "NumToFetch" posts after it, ordered by time stamp.  If no
	// PostHashHex is provided we will return the most recent posts.
	PostHashHex                string `safeForLogging:"true"`
	ReaderPublicKeyBase58Check string `safeForLogging:"true"`
	OrderBy                    string `safeForLogging:"true"`
	StartTstampSecs            uint64 `safeForLogging:"true"`
	PostContent                string `safeForLogging:"true"`
	NumToFetch                 int    `safeForLogging:"true"`

	// Note: if the GetPostsForFollowFeed option is passed, FetchSubcomments is currently ignored
	// (fetching comments / subcomments for the follow feed is currently unimplemented)
	FetchSubcomments bool `safeForLogging:"true"`

	// This gets posts by people that ReaderPublicKeyBase58Check follows.
	GetPostsForFollowFeed bool `safeForLogging:"true"`

	// This gets posts by people that ReaderPublicKeyBase58Check follows.
	GetPostsForGlobalWhitelist bool `safeForLogging:"true"`

	// This gets posts sorted by clout
	GetPostsByClout bool `safeForLogging:"true"`

	// This only gets posts that include media, like photos and videos
	MediaRequired bool `safeForLogging:"true"`

	PostsByCloutMinutesLookback uint64 `safeForLogging:"true"`

	// If set to true, then the posts in the response will contain a boolean about whether they're in the global feed
	AddGlobalFeedBool bool `safeForLogging:"true"`
}

type PostEntryResponse struct {
	PostHashHex                string
	PosterPublicKeyBase58Check string
	ParentStakeID              string
	Body                       string
	ImageURLs                  []string
	RecloutedPostEntryResponse *PostEntryResponse
	CreatorBasisPoints         uint64
	StakeMultipleBasisPoints   uint64
	TimestampNanos             uint64
	IsHidden                   bool
	ConfirmationBlockHeight    uint32
	InMempool                  bool
	// The profile associated with this post.
	ProfileEntryResponse *ProfileEntryResponse
	// The comments associated with this post.
	Comments     []*PostEntryResponse
	LikeCount    uint64
	DiamondCount uint64
	// Information about the reader's state w/regard to this post (e.g. if they liked it).
	PostEntryReaderState *lib.PostEntryReaderState
	// True if this post hash hex is in the global feed.
	InGlobalFeed *bool `json:",omitempty"`
	// True if this post hash hex is pinned to the global feed.
	IsPinned *bool `json:",omitempty"`
	// PostExtraData stores an arbitrary map of attributes of a PostEntry
	PostExtraData     map[string]string
	CommentCount      uint64
	RecloutCount      uint64
	QuoteRecloutCount uint64
	// A list of parent posts for this post (ordered: root -> closest parent post).
	ParentPosts []*PostEntryResponse

	// NFT info.
	IsNFT                          bool
	NumNFTCopies                   uint64
	NumNFTCopiesForSale            uint64
	NumNFTCopiesBurned             uint64
	HasUnlockable                  bool
	NFTRoyaltyToCreatorBasisPoints uint64
	NFTRoyaltyToCoinBasisPoints    uint64

	// Number of diamonds the sender gave this post. Only set when getting diamond posts.
	DiamondsFromSender uint64
}

// GetPostsStatelessResponse ...
type GetPostsStatelessResponse struct {
	PostsFound []*PostEntryResponse
}

// Given a post entry, check if it is reclouting another post and if so, get that post entry as a response.
<<<<<<< HEAD
func (fes *APIServer) _getRecloutPostEntryResponse(postEntry *lib.PostEntry, addGlobalFeedBool bool, utxoView *lib.UtxoView, readerPK []byte, maxDepth uint8) (_recloutPostEntry *PostEntryResponse, err error) {
=======
func (fes *APIServer) _getRecloutPostEntryResponse(postEntry *lib.PostEntry, addGlobalFeedBool bool, params *lib.BitCloutParams, utxoView *lib.UtxoView, readerPK []byte, maxDepth uint8) (_recloutPostEntry *PostEntryResponse, err error) {
>>>>>>> 3cb602b3
	// if the maxDepth at this point is 0, we stop getting reclouted post entries
	if maxDepth == 0 {
		return nil, nil
	}
	if postEntry == nil {
		return nil, fmt.Errorf("_getRecloutPostEntry: postEntry must be provided ")
	}

	// Only try to get the recloutPostEntryResponse if there is a Reclout PostHashHex
	if postEntry.RecloutedPostHash != nil {
		// Fetch the postEntry requested.
		recloutedPostEntry := utxoView.GetPostEntryForPostHash(postEntry.RecloutedPostHash)
		if recloutedPostEntry == nil {
			return nil, fmt.Errorf("_getRecloutPostEntry: Could not find postEntry for PostHashHex: #{postEntry.RecloutedPostHash}")
		} else {
			var recloutedPostEntryResponse *PostEntryResponse
<<<<<<< HEAD
			recloutedPostEntryResponse, err = fes._postEntryToResponse(recloutedPostEntry, addGlobalFeedBool, utxoView, readerPK, maxDepth-1)
=======
			recloutedPostEntryResponse, err = fes._postEntryToResponse(recloutedPostEntry, addGlobalFeedBool, params, utxoView, readerPK, maxDepth-1)
>>>>>>> 3cb602b3
			if err != nil {
				return nil, fmt.Errorf("_getRecloutPostEntry: error converting reclout post entry to response")
			}
			profileEntry := utxoView.GetProfileEntryForPublicKey(recloutedPostEntry.PosterPublicKey)
			if profileEntry != nil {
				// Convert it to a response since that sanitizes the inputs.
<<<<<<< HEAD
				profileEntryResponse := fes._profileEntryToResponse(profileEntry, utxoView)
=======
				verifiedMap, _ := fes.GetVerifiedUsernameToPKIDMap()
				profileEntryResponse := _profileEntryToResponse(profileEntry, fes.Params, verifiedMap, utxoView)
>>>>>>> 3cb602b3
				recloutedPostEntryResponse.ProfileEntryResponse = profileEntryResponse
			}
			recloutedPostEntryResponse.PostEntryReaderState = utxoView.GetPostEntryReaderState(readerPK, recloutedPostEntry)
			return recloutedPostEntryResponse, nil
		}
	} else {
		return nil, nil
	}
}

<<<<<<< HEAD
func (fes *APIServer) _postEntryToResponse(postEntry *lib.PostEntry, addGlobalFeedBool bool, utxoView *lib.UtxoView, readerPK []byte, maxDepth uint8) (
=======
func (fes *APIServer) _postEntryToResponse(postEntry *lib.PostEntry, addGlobalFeedBool bool, params *lib.BitCloutParams, utxoView *lib.UtxoView, readerPK []byte, maxDepth uint8) (
>>>>>>> 3cb602b3
	*PostEntryResponse, error) {
	// We only want to fetch reclouted posts two levels down.  We only want to display reclout posts that are at most two levels deep.
	// This only happens when someone reclouts a post that is a quoted reclout.  For a quote reclout for which the reclouted
	// post is itself a quote reclout, we only display the new reclout's quote and use quote from the post that was reclouted
	// as the quoted content.
	if maxDepth > 2 {
		maxDepth = 2
	}
	// Get the body
	bodyJSONObj := &lib.BitCloutBodySchema{}
	err := json.Unmarshal(postEntry.Body, bodyJSONObj)
	if err != nil {
		// Just ignore posts whose JSON doesn't parse properly.
		return nil, fmt.Errorf(
			"_postEntryToResponse: Error unmarshling Body: %v", err)
	}

	stakeIDStr := ""
	if len(postEntry.ParentStakeID) == lib.HashSizeBytes {
		stakeIDStr = hex.EncodeToString(postEntry.ParentStakeID)
	} else if len(postEntry.ParentStakeID) == btcec.PubKeyBytesLenCompressed {
		stakeIDStr = lib.PkToString(postEntry.ParentStakeID, fes.Params)
	}

	var inMempool bool
	// When a transaction is connected to the view, it is given a block height of
	// "fes.blockchain.BlockTip().Height + 1". Therefore, if a postEntry has a confirmation
	// blockheight greater than the current blockTip height, it hasn't mined yet.
	if postEntry.ConfirmationBlockHeight > fes.blockchain.BlockTip().Height {
		inMempool = true
	}

	var recloutPostEntryResponse *PostEntryResponse
	// Only get recloutPostEntryResponse if this is the origination of the thread.
	if stakeIDStr == "" {
		// We don't care about an error here
<<<<<<< HEAD
		recloutPostEntryResponse, _ = fes._getRecloutPostEntryResponse(postEntry, addGlobalFeedBool, utxoView, readerPK, maxDepth)
=======
		recloutPostEntryResponse, _ = fes._getRecloutPostEntryResponse(postEntry, addGlobalFeedBool, params, utxoView, readerPK, maxDepth)
>>>>>>> 3cb602b3
	}

	postEntryResponseExtraData := make(map[string]string)
	if len(postEntry.PostExtraData) > 0 {
		for k, v := range postEntry.PostExtraData {
			if len(v) > 0 {
				postEntryResponseExtraData[k] = string(v)
			}
		}
	}

	res := &PostEntryResponse{
		PostHashHex:                    hex.EncodeToString(postEntry.PostHash[:]),
		PosterPublicKeyBase58Check:     lib.PkToString(postEntry.PosterPublicKey, fes.Params),
		ParentStakeID:                  stakeIDStr,
		Body:                           bodyJSONObj.Body,
		ImageURLs:                      bodyJSONObj.ImageURLs,
		RecloutedPostEntryResponse:     recloutPostEntryResponse,
		CreatorBasisPoints:             postEntry.CreatorBasisPoints,
		StakeMultipleBasisPoints:       postEntry.StakeMultipleBasisPoints,
		TimestampNanos:                 postEntry.TimestampNanos,
		IsHidden:                       postEntry.IsHidden,
		ConfirmationBlockHeight:        postEntry.ConfirmationBlockHeight,
		InMempool:                      inMempool,
		LikeCount:                      postEntry.LikeCount,
		DiamondCount:                   postEntry.DiamondCount,
		CommentCount:                   postEntry.CommentCount,
		RecloutCount:                   postEntry.RecloutCount,
		QuoteRecloutCount:              postEntry.QuoteRecloutCount,
		IsPinned:                       &postEntry.IsPinned,
		IsNFT:                          postEntry.IsNFT,
		NumNFTCopies:                   postEntry.NumNFTCopies,
		NumNFTCopiesForSale:            postEntry.NumNFTCopiesForSale,
		NumNFTCopiesBurned:             postEntry.NumNFTCopiesBurned,
		HasUnlockable:                  postEntry.HasUnlockable,
		NFTRoyaltyToCreatorBasisPoints: postEntry.NFTRoyaltyToCreatorBasisPoints,
		NFTRoyaltyToCoinBasisPoints:    postEntry.NFTRoyaltyToCoinBasisPoints,
		PostExtraData:                  postEntryResponseExtraData,
	}

	if addGlobalFeedBool {
		inGlobalFeed := false
		dbKey := GlobalStateKeyForTstampPostHash(postEntry.TimestampNanos, postEntry.PostHash)
		globalStateVal, err := fes.GlobalStateGet(dbKey)
		if err != nil {
			return nil, fmt.Errorf(
				"_postEntryToResponse: Error fetching from global state: %v", err)
		}
		if globalStateVal == nil {
			res.InGlobalFeed = &inGlobalFeed
		} else {
			inGlobalFeed = true
			res.InGlobalFeed = &inGlobalFeed
		}
	}

	return res, nil
}

func (fes *APIServer) GetAllPostEntries(readerPK []byte) (
	_postEntries []*lib.PostEntry, _commentsByPostHash map[lib.BlockHash][]*lib.PostEntry,
	_profilesByPublicKey map[lib.PkMapKey]*lib.ProfileEntry,
	_postEntryReaderStates map[lib.BlockHash]*lib.PostEntryReaderState, err error) {

	// Get a view with all the mempool transactions (used to get all posts / reader state).
	utxoView, err := fes.backendServer.GetMempool().GetAugmentedUniversalView()
	if err != nil {
		return nil, nil, nil, nil, fmt.Errorf("GetPostsStateless: Error fetching mempool view: %v", err)
	}

	postEntries, commentsByPostHash, err := utxoView.GetAllPosts()
	if err != nil {
		return nil, nil, nil, nil, fmt.Errorf("GetAllPostEntries: Error fetching posts from view: %v", err)
	}
	profileEntries := make(map[lib.PkMapKey]*lib.ProfileEntry)
	for _, postEntry := range postEntries {
		{
			profileEntry := utxoView.GetProfileEntryForPublicKey(postEntry.PosterPublicKey)
			if profileEntry != nil {
				profileEntries[lib.MakePkMapKey(profileEntry.PublicKey)] = profileEntry
			}
		}

		// Get the profileEntries for the comments as well
		commentsFound := commentsByPostHash[*postEntry.PostHash]
		for _, commentEntry := range commentsFound {
			profileEntry := utxoView.GetProfileEntryForPublicKey(commentEntry.PosterPublicKey)
			if profileEntry != nil {
				profileEntries[lib.MakePkMapKey(profileEntry.PublicKey)] = profileEntry
			}
		}
	}
	postEntryReaderStates := make(map[lib.BlockHash]*lib.PostEntryReaderState)
	// Create reader state map. Ie, whether the reader has liked the post, etc.
	// If nil is passed in as the readerPK, this is skipped.
	if readerPK != nil {
		for _, postEntry := range postEntries {
			postEntryReaderState := utxoView.GetPostEntryReaderState(readerPK, postEntry)
			postEntryReaderStates[*postEntry.PostHash] = postEntryReaderState
		}
	}

	return postEntries, commentsByPostHash, profileEntries, postEntryReaderStates, nil
}

func (fes *APIServer) GetPostEntriesForFollowFeed(
	startAfterPostHash *lib.BlockHash, readerPK []byte, numToFetch int, utxoView *lib.UtxoView, mediaRequired bool) (
	_postEntries []*lib.PostEntry,
	_profilesByPublicKey map[lib.PkMapKey]*lib.ProfileEntry,
	_postEntryReaderStates map[lib.BlockHash]*lib.PostEntryReaderState, err error) {

	postEntries, err := fes.GetPostsForFollowFeedForPublicKey(utxoView, startAfterPostHash, readerPK, numToFetch, true /* skip hidden */, mediaRequired)
	if err != nil {
		return nil, nil, nil, fmt.Errorf("GetPostEntriesForFollowFeed: Error fetching posts from view: %v", err)
	}

	// Sort the postEntries by time.
	sort.Slice(postEntries, func(ii, jj int) bool {
		return postEntries[ii].TimestampNanos > postEntries[jj].TimestampNanos
	})

	profileEntries := make(map[lib.PkMapKey]*lib.ProfileEntry)
	for _, postEntry := range postEntries {
		{
			profileEntry := utxoView.GetProfileEntryForPublicKey(postEntry.PosterPublicKey)
			if profileEntry != nil {
				profileEntries[lib.MakePkMapKey(profileEntry.PublicKey)] = profileEntry
			}
		}
	}
	postEntryReaderStates := make(map[lib.BlockHash]*lib.PostEntryReaderState)
	// Create reader state map. Ie, whether the reader has liked the post, etc.
	// If nil is passed in as the readerPK, this is skipped.
	if readerPK != nil {
		for _, postEntry := range postEntries {
			postEntryReaderState := utxoView.GetPostEntryReaderState(readerPK, postEntry)
			postEntryReaderStates[*postEntry.PostHash] = postEntryReaderState
		}
	}

	return postEntries, profileEntries, postEntryReaderStates, nil
}

// Get the top numToFetch posts ordered by poster's coin price in the last number of minutes as defined by minutesLookback.
func (fes *APIServer) GetPostEntriesByCloutAfterTimePaginated(readerPK []byte,
	minutesLookback uint64, numToFetch int) (
	_postEntries []*lib.PostEntry,
	_profilesByPublicKey map[lib.PkMapKey]*lib.ProfileEntry, err error) {
	// As a safeguard, we should only be able to look at least one hour in the past -- can be changed later.

	if minutesLookback > 60 {
		return nil, nil, fmt.Errorf("GetPostEntriesByClout: Cannot fetch posts by clout more than an hour back")
	}

	currentTime := time.Now().UnixNano()
	startTstampNanos := uint64(currentTime) - (uint64(time.Minute.Nanoseconds()) * minutesLookback)

	// Get a view with all the mempool transactions (used to get all posts / reader state).
	utxoView, err := fes.backendServer.GetMempool().GetAugmentedUniversalView()
	if err != nil {
		return nil, nil, fmt.Errorf("GetPostEntriesByClout: Error fetching mempool view: %v", err)
	}
	// Start by fetching the posts we have in the db.
	dbPostHashes, _, _, err := lib.DBGetPaginatedPostsOrderedByTime(
		utxoView.Handle, startTstampNanos, nil, -1, false /*fetchEntries*/, false)
	if err != nil {
		return nil, nil, errors.Wrapf(err, "GetPostEntriesByClout: Problem fetching ProfileEntrys from db: ")
	}

	// Iterate through the entries found in the db and force the view to load them.
	// This fills in any gaps in the view so that, after this, the view should contain
	// the union of what it had before plus what was in the db.
	for _, dbPostHash := range dbPostHashes {
		utxoView.GetPostEntryForPostHash(dbPostHash)
	}
	// Cycle through all the posts and store a map of the PubKeys so we can filter out those
	// that are restricted later.
	postEntryPubKeyMap := make(map[lib.PkMapKey][]byte)
	for _, postEntry := range utxoView.PostHashToPostEntry {
		// Ignore deleted / rolled-back / hidden posts.
		if postEntry.IsDeleted() || postEntry.IsHidden {
			continue
		}

		// We make sure that the post isn't a comment.
		if len(postEntry.ParentStakeID) == 0 {
			postEntryPubKeyMap[lib.MakePkMapKey(postEntry.PosterPublicKey)] = postEntry.PosterPublicKey
		}
	}

	// Filter restricted public keys out of the posts.
	filteredPostEntryPubKeyMap, err := fes.FilterOutRestrictedPubKeysFromMap(postEntryPubKeyMap, readerPK, "leaderboard")
	if err != nil {
		return nil, nil, errors.Wrapf(err, "GetPostsByClout: Problem filtering restricted profiles from map: ")
	}

	// At this point, all the posts should be loaded into the view.
	allCorePosts := []*lib.PostEntry{}
	for _, postEntry := range utxoView.PostHashToPostEntry {

		// Ignore deleted or rolled-back posts.
		if postEntry.IsDeleted() || postEntry.IsHidden {
			continue
		}

		// Make sure this isn't a comment and then make sure the public key isn't restricted.
		if len(postEntry.ParentStakeID) == 0 && postEntry.TimestampNanos > startTstampNanos {
			if filteredPostEntryPubKeyMap[lib.MakePkMapKey(postEntry.PosterPublicKey)] == nil {
				continue
			}
			allCorePosts = append(allCorePosts, postEntry)
		}
	}
	profileEntries := make(map[lib.PkMapKey]*lib.ProfileEntry)
	for _, postEntry := range allCorePosts {
		{
			profileEntry := utxoView.GetProfileEntryForPublicKey(postEntry.PosterPublicKey)
			if profileEntry != nil {
				profileEntries[lib.MakePkMapKey(profileEntry.PublicKey)] = profileEntry
			}
		}
	}

	// Order the posts by the poster's coin price.
	sort.Slice(allCorePosts, func(ii, jj int) bool {
		return profileEntries[lib.MakePkMapKey(allCorePosts[ii].PosterPublicKey)].CoinEntry.BitCloutLockedNanos > profileEntries[lib.MakePkMapKey(allCorePosts[jj].PosterPublicKey)].CoinEntry.BitCloutLockedNanos
	})
	// Select the top numToFetch posts.
	if len(allCorePosts) > numToFetch {
		allCorePosts = allCorePosts[:numToFetch]
	}
	return allCorePosts, profileEntries, nil
}

func (fes *APIServer) GetPostEntriesByTimePaginated(
	startPostHash *lib.BlockHash, readerPK []byte, numToFetch int, utxoView *lib.UtxoView) (
	_postEntries []*lib.PostEntry, _commentsByPostHash map[lib.BlockHash][]*lib.PostEntry,
	_profilesByPublicKey map[lib.PkMapKey]*lib.ProfileEntry,
	_postEntryReaderStates map[lib.BlockHash]*lib.PostEntryReaderState, err error) {

	postEntries,
		commentsByPostHash,
		err := fes.GetPostsByTime(utxoView, startPostHash, readerPK, numToFetch, true /*skipHidden*/, true)

	if err != nil {
		return nil, nil, nil, nil, fmt.Errorf("GetAllPostEntries: Error fetching posts from view: %v", err)
	}

	// Sort the postEntries by time.
	sort.Slice(postEntries, func(ii, jj int) bool {
		return postEntries[ii].TimestampNanos > postEntries[jj].TimestampNanos
	})

	// Take up to numToFetch.  If this is a request for a single post, it was selected by the utxo view.
	if len(postEntries) > numToFetch || startPostHash != nil {
		startIndex := 0
		if startPostHash != nil {
			// If we have a startPostHash, find it's index in the postEntries slice as the starting point
			for ii, postEntry := range postEntries {
				if *(postEntry.PostHash) == *(startPostHash) {
					// Start the new slice from the post that comes after the startPostHash
					startIndex = ii + 1
					break
				}
			}
		}
		postEntries = postEntries[startIndex:lib.MinInt(startIndex+numToFetch, len(postEntries))]
	}

	profileEntries := make(map[lib.PkMapKey]*lib.ProfileEntry)
	for _, postEntry := range postEntries {
		{
			profileEntry := utxoView.GetProfileEntryForPublicKey(postEntry.PosterPublicKey)
			if profileEntry != nil {
				profileEntries[lib.MakePkMapKey(profileEntry.PublicKey)] = profileEntry
			}
		}

		// Get the profileEntries for the comments (and subcomments) as well
		commentsFound := commentsByPostHash[*postEntry.PostHash]
		for _, commentEntry := range commentsFound {
			profileEntry := utxoView.GetProfileEntryForPublicKey(commentEntry.PosterPublicKey)
			if profileEntry != nil {
				profileEntries[lib.MakePkMapKey(profileEntry.PublicKey)] = profileEntry
			}

			subCommentsFound := commentsByPostHash[*commentEntry.PostHash]
			for _, subCommentEntry := range subCommentsFound {
				subCommentProfileEntry := utxoView.GetProfileEntryForPublicKey(subCommentEntry.PosterPublicKey)
				if subCommentProfileEntry != nil {
					profileEntries[lib.MakePkMapKey(subCommentProfileEntry.PublicKey)] = subCommentProfileEntry
				}
			}

		}
	}
	postEntryReaderStates := make(map[lib.BlockHash]*lib.PostEntryReaderState)
	// Create reader state map. Ie, whether the reader has liked the post, etc.
	// If nil is passed in as the readerPK, this is skipped.
	if readerPK != nil {
		for _, postEntry := range postEntries {
			postEntryReaderState := utxoView.GetPostEntryReaderState(readerPK, postEntry)
			postEntryReaderStates[*postEntry.PostHash] = postEntryReaderState
		}
	}

	return postEntries, commentsByPostHash, profileEntries, postEntryReaderStates, nil
}

func (fes *APIServer) _getCommentResponse(
	commentEntry *lib.PostEntry, profileEntryMap map[lib.PkMapKey]*lib.ProfileEntry, addGlobalFeedBool bool, utxoView *lib.UtxoView, readerPK []byte) (
	*PostEntryResponse, error) {
<<<<<<< HEAD
	commentResponse, err := fes._postEntryToResponse(commentEntry, addGlobalFeedBool, utxoView, readerPK, 2)
=======
	commentResponse, err := fes._postEntryToResponse(commentEntry, addGlobalFeedBool, fes.Params, utxoView, readerPK, 2)
>>>>>>> 3cb602b3
	if err != nil {
		return nil, err
	}

	profileEntryFound := profileEntryMap[lib.MakePkMapKey(commentEntry.PosterPublicKey)]
	commentResponse.ProfileEntryResponse = fes._profileEntryToResponse(profileEntryFound, utxoView)

	return commentResponse, nil
}

func (fes *APIServer) _shouldSkipCommentResponse(commentResponse *PostEntryResponse, err error) bool {
	// If there's a problem with this comment then just skip it
	return err != nil ||
		// Don't add hidden comments
		commentResponse.IsHidden
}

func (fes *APIServer) GetPostEntriesForGlobalWhitelist(
	startPostHash *lib.BlockHash, readerPK []byte, numToFetch int, utxoView *lib.UtxoView, mediaRequired bool) (
	_postEntries []*lib.PostEntry,
	_profilesByPublicKey map[lib.PkMapKey]*lib.ProfileEntry,
	_postEntryReaderStates map[lib.BlockHash]*lib.PostEntryReaderState, err error) {

	var startPost *lib.PostEntry
	if startPostHash != nil {
		startPost = utxoView.GetPostEntryForPostHash(startPostHash)
	}

	var seekStartKey []byte
	skipFirstEntry := false
	if startPost != nil {
		seekStartKey = GlobalStateKeyForTstampPostHash(startPost.TimestampNanos, startPost.PostHash)
		skipFirstEntry = true
	} else {
		// If we can't find a valid start post, we just use the prefix. GlobalStateSeek will
		// pad the value as necessary.
		seekStartKey = _GlobalStatePrefixTstampNanosPostHash
	}

	// Seek the global state for a list of [prefix][tstamp][posthash] keys.
	validForPrefix := _GlobalStatePrefixTstampNanosPostHash
	maxBigEndianUint64Bytes := []byte{0xFF, 0xFF, 0xFF, 0xFF, 0xFF, 0xFF, 0xFF, 0xFF}
	maxKeyLen := 1 + len(maxBigEndianUint64Bytes) + lib.HashSizeBytes
	//maxKeyLen := 41
	var postEntries []*lib.PostEntry
	nextStartKey := seekStartKey

	// Iterate over posts in global state until we have at least num to fetch
	for len(postEntries) < numToFetch {
		// Get numToFetch - len(postEntries) postHashes from global state.
		keys, _, err := fes.GlobalStateSeek(nextStartKey /*startPrefix*/, validForPrefix, /*validForPrefix*/
			maxKeyLen /*maxKeyLen -- ignored since reverse is false*/, numToFetch-len(postEntries), true, /*reverse*/
			false /*fetchValues*/)
		if err != nil {
			return nil, nil, nil, fmt.Errorf("GetPostEntriesForGlobalWhitelist: Getting posts for reader: %v", err)
		}
		// If there are no keys left, then there are no more postEntries to get so we exit the loop.
		if len(keys) == 0 || (len(keys) == 1 && skipFirstEntry) {
			break
		}

		for ii, dbKeyBytes := range keys {
			// if we have a postHash at which we are starting, we should skip the first one so we don't have it
			// duplicated in the response.
			if skipFirstEntry && ii == 0 {
				continue
			}
			// Chop the public key out of the db key.
			// The dbKeyBytes are: [One Prefix Byte][Uint64 Tstamp Bytes][PostHash]
			postHash := &lib.BlockHash{}
			copy(postHash[:], dbKeyBytes[1+len(maxBigEndianUint64Bytes):][:])

			// Get the postEntry from the utxoView.
			postEntry := utxoView.GetPostEntryForPostHash(postHash)

			if readerPK != nil && postEntry != nil && reflect.DeepEqual(postEntry.PosterPublicKey, readerPK) {
				// We add the readers posts later so we can skip them here to avoid duplicates.
				continue
			}

			// mediaRequired set to determine if we only want posts that include media and ignore posts without
			if mediaRequired && postEntry != nil && !postEntry.HasMedia() {
				continue
			}

			if postEntry != nil {
				postEntries = append(postEntries, postEntry)
			}
		}
		// Next time through the loop, start at the last key we retrieved
		nextStartKey = keys[len(keys)-1]
		skipFirstEntry = true
	}

	// If we don't have any postEntries at this point, bail.
	profileEntries := make(map[lib.PkMapKey]*lib.ProfileEntry)
	postEntryReaderStates := make(map[lib.BlockHash]*lib.PostEntryReaderState)

	// Now that we have the whitelist posts, we need to insert the user's posts.
	if readerPK != nil {
		maxTimestampNanos := uint64(time.Now().UTC().UnixNano()) // current tstamp
		if startPost != nil {
			maxTimestampNanos = startPost.TimestampNanos
		}
		var minTimestampNanos uint64
		if len(postEntries) == 0 {
			minTimestampNanos = 0
		} else {
			minTimestampNanos = postEntries[len(postEntries)-1].TimestampNanos
		}

		_, dbPostAndCommentHashes, _, err := lib.DBGetAllPostsAndCommentsForPublicKeyOrderedByTimestamp(
			utxoView.Handle, readerPK, false /*fetchEntries*/, minTimestampNanos, maxTimestampNanos,
		)
		if err != nil {
			return nil, nil, nil, fmt.Errorf("GetPostEntriesForGlobalWhitelist: Getting posts for reader: %v", err)
		}

		// Load all the relevant post hashes into the view.
		for _, dbPostOrCommentHash := range dbPostAndCommentHashes {
			utxoView.GetPostEntryForPostHash(dbPostOrCommentHash)
		}

		// Loop through all the posts in the view and add those that are relevant.
		for _, postEntry := range utxoView.PostHashToPostEntry {
			// Skip deleted / hidden posts and any comments.
			if postEntry.IsDeleted() || postEntry.IsHidden || len(postEntry.ParentStakeID) != 0 {
				continue
			}

			// mediaRequired set to determine if we only want posts that include media and ignore posts without
			if mediaRequired && !postEntry.HasMedia() {
				continue
			}

			if postEntry.TimestampNanos <= maxTimestampNanos && postEntry.TimestampNanos > minTimestampNanos {
				if reflect.DeepEqual(postEntry.PosterPublicKey, readerPK) {
					postEntries = append(postEntries, postEntry)
				}
			}
		}
	}
	// Sort the postEntries by time.
	sort.Slice(postEntries, func(ii, jj int) bool {
		return postEntries[ii].TimestampNanos > postEntries[jj].TimestampNanos
	})

	{
		// Only add pinned posts if we are starting from the top of the feed.
		if startPostHash == nil {
			// Get all pinned posts and prepend them to the list of postEntries
			pinnedStartKey := _GlobalStatePrefixTstampNanosPinnedPostHash
			// todo: how many posts can we really pin?
			keys, _, err := fes.GlobalStateSeek(pinnedStartKey, pinnedStartKey, maxKeyLen, 10, true, false)
			if err != nil {
				return nil, nil, nil, fmt.Errorf("GetPostEntriesForWhitelist: Getting pinned posts: %v", err)
			}

			var pinnedPostEntries []*lib.PostEntry
			for _, dbKeyBytes := range keys {
				postHash := &lib.BlockHash{}
				copy(postHash[:], dbKeyBytes[1+len(maxBigEndianUint64Bytes):][:])
				postEntry := utxoView.GetPostEntryForPostHash(postHash)
				if postEntry != nil {
					postEntry.IsPinned = true
					pinnedPostEntries = append(pinnedPostEntries, postEntry)
				}
			}
			postEntries = append(pinnedPostEntries, postEntries...)
		}
	}

	if len(postEntries) == 0 {
		return postEntries, profileEntries, postEntryReaderStates, nil
	}

	for _, postEntry := range postEntries {
		{
			profileEntry := utxoView.GetProfileEntryForPublicKey(postEntry.PosterPublicKey)
			if profileEntry != nil {
				profileEntries[lib.MakePkMapKey(profileEntry.PublicKey)] = profileEntry
			}
		}
	}
	// Create reader state map. Ie, whether the reader has liked the post, etc.
	// If nil is passed in as the readerPK, this is skipped.
	if readerPK != nil {
		for _, postEntry := range postEntries {
			postEntryReaderState := utxoView.GetPostEntryReaderState(readerPK, postEntry)
			postEntryReaderStates[*postEntry.PostHash] = postEntryReaderState
		}
	}

	return postEntries, profileEntries, postEntryReaderStates, nil
}

// GetPostsStateless ...
func (fes *APIServer) GetPostsStateless(ww http.ResponseWriter, req *http.Request) {
	decoder := json.NewDecoder(io.LimitReader(req.Body, MaxRequestBodySizeBytes))
	requestData := GetPostsStatelessRequest{}
	if err := decoder.Decode(&requestData); err != nil {
		_AddBadRequestError(ww, fmt.Sprintf("GetPostsStateless: Problem parsing request body: %v", err))
		return
	}

	// Decode the reader public key into bytes. Default to nil if no pub key is passed in.
	var readerPublicKeyBytes []byte
	var err error
	if requestData.ReaderPublicKeyBase58Check != "" {

		readerPublicKeyBytes, _, err = lib.Base58CheckDecode(requestData.ReaderPublicKeyBase58Check)
		if err != nil {
			_AddBadRequestError(ww, fmt.Sprintf("GetPostsStateless: Problem decoding user public key: %v", err))
			return
		}
	}

	var startPostHash *lib.BlockHash
	if requestData.PostHashHex != "" {
		// Decode the postHash.  This will give us the location where we start our paginated search.
		startPostHash, err = GetPostHashFromPostHashHex(requestData.PostHashHex)
		if err != nil {
			_AddBadRequestError(ww, fmt.Sprintf("GetPostsStateless: %v", err))
			return
		}
	}

	// Default to 50 posts fetched.
	numToFetch := 50
	if requestData.NumToFetch != 0 {
		numToFetch = requestData.NumToFetch
	}

	if startPostHash == nil && numToFetch == 1 {
		_AddBadRequestError(ww, fmt.Sprintf("GetPostsStateless: Must provide PostHashHex when NumToFetch is 1"))
		return
	}

	// Get a view with all the mempool transactions (used to get all posts / reader state).
	utxoView, err := fes.backendServer.GetMempool().GetAugmentedUniversalView()
	if err != nil {
		_AddBadRequestError(ww, fmt.Sprintf("GetPostsStateless: Error fetching mempool view"))
		return
	}

	// Get all the PostEntries
	var postEntries []*lib.PostEntry
	var commentsByPostHash map[lib.BlockHash][]*lib.PostEntry
	var profileEntryMap map[lib.PkMapKey]*lib.ProfileEntry
	var readerStateMap map[lib.BlockHash]*lib.PostEntryReaderState
	if requestData.GetPostsForFollowFeed {
		postEntries,
			profileEntryMap,
			readerStateMap,
			err = fes.GetPostEntriesForFollowFeed(startPostHash, readerPublicKeyBytes, numToFetch, utxoView, requestData.MediaRequired)
		// if we're getting posts for follow feed, no comments are returned (they aren't necessary)
		commentsByPostHash = make(map[lib.BlockHash][]*lib.PostEntry)
	} else if requestData.GetPostsForGlobalWhitelist {
		postEntries,
			profileEntryMap,
			readerStateMap,
			err = fes.GetPostEntriesForGlobalWhitelist(startPostHash, readerPublicKeyBytes, numToFetch, utxoView, requestData.MediaRequired)
		// if we're getting posts for the global whitelist, no comments are returned (they aren't necessary)
		commentsByPostHash = make(map[lib.BlockHash][]*lib.PostEntry)
	} else if requestData.GetPostsByClout {
		postEntries,
			profileEntryMap,
			err = fes.GetPostEntriesByCloutAfterTimePaginated(readerPublicKeyBytes, requestData.PostsByCloutMinutesLookback, numToFetch)
	} else {
		postEntries,
			commentsByPostHash,
			profileEntryMap,
			readerStateMap,
			err = fes.GetPostEntriesByTimePaginated(startPostHash, readerPublicKeyBytes, numToFetch, utxoView)
	}

	if err != nil {
		_AddBadRequestError(ww, fmt.Sprintf("GetPostsStateless: Error fetching posts: %v", err))
		return
	}

	// Get a utxoView.
	utxoView, err = fes.backendServer.GetMempool().GetAugmentedUniversalView()
	if err != nil {
		_AddBadRequestError(ww, fmt.Sprintf("GetPostsStateless: Error constucting utxoView: %v", err))
		return
	}

	blockedPubKeys, err := fes.GetBlockedPubKeysForUser(readerPublicKeyBytes)
	if err != nil {
		_AddBadRequestError(ww, fmt.Sprintf("GetPostsStateless: Error fetching blocked pub keys for user: %v", err))
		return
	}

	postEntryResponses := []*PostEntryResponse{}
	for _, postEntry := range postEntries {
		// If the creator who posted postEntry is in the map of blocked pub keys, skip this postEntry
		if _, ok := blockedPubKeys[lib.PkToString(postEntry.PosterPublicKey, fes.Params)]; !ok {
			var postEntryResponse *PostEntryResponse
<<<<<<< HEAD
			postEntryResponse, err = fes._postEntryToResponse(postEntry, requestData.AddGlobalFeedBool, utxoView, readerPublicKeyBytes, 2)
=======
			postEntryResponse, err = fes._postEntryToResponse(postEntry, requestData.AddGlobalFeedBool, fes.Params, utxoView, readerPublicKeyBytes, 2)
>>>>>>> 3cb602b3
			if err != nil {
				// Just ignore posts that fail to convert for whatever reason.
				continue
			}
			profileEntryFound := profileEntryMap[lib.MakePkMapKey(postEntry.PosterPublicKey)]
			postEntryResponse.ProfileEntryResponse = fes._profileEntryToResponse(
				profileEntryFound, utxoView)
			commentsFound := commentsByPostHash[*postEntry.PostHash]
			for _, commentEntry := range commentsFound {
				if _, ok = blockedPubKeys[lib.PkToString(commentEntry.PosterPublicKey, fes.Params)]; !ok {
					commentResponse, err := fes._getCommentResponse(commentEntry, profileEntryMap, requestData.AddGlobalFeedBool, utxoView, readerPublicKeyBytes)
					if fes._shouldSkipCommentResponse(commentResponse, err) {
						continue
					}

					// Fetch subcomments if needed
					if requestData.FetchSubcomments {
						subcommentsFound := commentsByPostHash[*commentEntry.PostHash]
						for _, subCommentEntry := range subcommentsFound {
							subcommentResponse, err := fes._getCommentResponse(subCommentEntry, profileEntryMap, requestData.AddGlobalFeedBool, utxoView, readerPublicKeyBytes)
							if fes._shouldSkipCommentResponse(subcommentResponse, err) {
								continue
							}
							commentResponse.Comments = append(commentResponse.Comments, subcommentResponse)
						}
						postEntryResponse.Comments = append(postEntryResponse.Comments, commentResponse)
					}
				}
			}
			postEntryResponse.PostEntryReaderState = readerStateMap[*postEntry.PostHash]
			postEntryResponses = append(postEntryResponses, postEntryResponse)
		}
	}

	if requestData.PostContent != "" {
		lowercaseFilter := strings.ToLower(requestData.PostContent)
		filteredResponses := []*PostEntryResponse{}
		for _, postRes := range postEntryResponses {
			if strings.Contains(strings.ToLower(postRes.Body), lowercaseFilter) {
				filteredResponses = append(filteredResponses, postRes)
			}
		}
		postEntryResponses = filteredResponses
	}

	if requestData.OrderBy == "newest" {
		// Now sort the post list on the timestamp
		sort.Slice(postEntryResponses, func(ii, jj int) bool {
			return postEntryResponses[ii].TimestampNanos > postEntryResponses[jj].TimestampNanos
		})
	} else if requestData.OrderBy == "oldest" {
		sort.Slice(postEntryResponses, func(ii, jj int) bool {
			return postEntryResponses[ii].TimestampNanos < postEntryResponses[jj].TimestampNanos
		})
	} else if requestData.OrderBy == "last_comment" {
		sort.Slice(postEntryResponses, func(ii, jj int) bool {
			lastCommentTimeii := uint64(0)
			if len(postEntryResponses[ii].Comments) > 0 {
				lastCommentTimeii = postEntryResponses[ii].Comments[len(postEntryResponses[ii].Comments)-1].TimestampNanos
			}
			lastCommentTimejj := uint64(0)
			if len(postEntryResponses[jj].Comments) > 0 {
				lastCommentTimejj = postEntryResponses[jj].Comments[len(postEntryResponses[jj].Comments)-1].TimestampNanos
			}
			return lastCommentTimeii > lastCommentTimejj
		})
	}

	// Return the posts found.
	res := &GetPostsStatelessResponse{
		PostsFound: postEntryResponses,
	}
	if err := json.NewEncoder(ww).Encode(res); err != nil {
		_AddBadRequestError(ww, fmt.Sprintf(
			"GetPostsStateless: Problem encoding response as JSON: %v", err))
		return
	}
}

type GetSinglePostRequest struct {
	// PostHashHex to fetch.
	PostHashHex                string `safeForLogging:"true"`
	FetchParents               bool   `safeForLogging:"true"`
	CommentOffset              uint32 `safeForLogging:"true"`
	CommentLimit               uint32 `safeForLogging:"true"`
	ReaderPublicKeyBase58Check string `safeForLogging:"true"`

	// If set to true, then the posts in the response will contain a boolean about whether they're in the global feed
	AddGlobalFeedBool bool `safeForLogging:"true"`
}

type GetSinglePostResponse struct {
	PostFound *PostEntryResponse
}

func (fes *APIServer) GetSinglePost(ww http.ResponseWriter, req *http.Request) {
	decoder := json.NewDecoder(io.LimitReader(req.Body, MaxRequestBodySizeBytes))
	requestData := GetSinglePostRequest{}
	if err := decoder.Decode(&requestData); err != nil {
		_AddBadRequestError(ww, fmt.Sprintf("GetSinglePost: Problem parsing request body: %v", err))
		return
	}

	// Decode the postHash.
	postHash, err := GetPostHashFromPostHashHex(requestData.PostHashHex)
	if err != nil {
		_AddBadRequestError(ww, fmt.Sprintf("GetSinglePost: %v", err))
		return
	}

	// Decode the reader public key into bytes. Default to nil if no pub key is passed in.
	var readerPublicKeyBytes []byte
	if requestData.ReaderPublicKeyBase58Check != "" {
		var err error
		readerPublicKeyBytes, _, err = lib.Base58CheckDecode(requestData.ReaderPublicKeyBase58Check)
		if requestData.ReaderPublicKeyBase58Check != "" && err != nil {
			_AddBadRequestError(ww,
				fmt.Sprintf("GetSinglePost: Problem decoding user public key: %v : %s", err, requestData.ReaderPublicKeyBase58Check))
			return
		}
	}

	// Get a view with all the mempool transactions.
	utxoView, err := fes.backendServer.GetMempool().GetAugmentedUniversalView()
	if err != nil {
		_AddBadRequestError(ww, fmt.Sprintf("GetSinglePost: Error constucting utxoView: %v", err))
		return
	}

	// Fetch the postEntry requested.
	postEntry := utxoView.GetPostEntryForPostHash(postHash)
	if postEntry == nil {
		_AddBadRequestError(ww, fmt.Sprintf("GetSinglePost: Could not find postEntry for PostHashHex: %s", requestData.PostHashHex))
		return
	}

	// Fetch the commentEntries for the post.
	commentEntries, err := utxoView.GetCommentEntriesForParentStakeID(postHash[:])
	if err != nil {
		_AddBadRequestError(ww, fmt.Sprintf("GetSinglePost: Error getting commentEntries: %v: %s", err, requestData.PostHashHex))
		return
	}

	// Fetch the parents for the post.
	var parentPostEntries []*lib.PostEntry
	var truncatedTree = false
	if requestData.FetchParents {
		parentPostEntries, truncatedTree = utxoView.GetParentPostEntriesForPostEntry(postEntry, 100 /*maxDepth*/, true /*rootFirst*/)
	}

	// Get profiles blocked by the reader.
	blockedPublicKeys, err := fes.GetBlockedPubKeysForUser(readerPublicKeyBytes)
	if err != nil {
		_AddBadRequestError(ww, fmt.Sprintf("GetSinglePost: Problem getting blocked public keys for user: %v", err))
		return
	}

	// Get users blocked by creator of root post.
	var rootBlockedPublicKeys map[string]struct{}
	// If we were able to get all parents back to the root post that started this thread, get the public keys blocked
	// by the user who posted the root post. If we did not get the post that started this thread, do not use the blocked
	// public keys of creator of the first post in parentPostEntries to filter out comments. truncatedTree will only be
	// true if the currentPost has more than 100  parent posts or whatever we pass as maxDepth to
	// GetParentPostEntriesForPostEntry.  If we restrict the depth at which users can comment, we can remove the logic
	// around truncatedTree.
	if !truncatedTree && len(parentPostEntries) > 0 {
		rootParent := parentPostEntries[0]
		rootBlockedPublicKeys, err = fes.GetBlockedPubKeysForUser(rootParent.PosterPublicKey)
		if err != nil {
			_AddBadRequestError(ww, fmt.Sprintf(
				"GetSinglePost: Problem with GetBlockedPubKeysForUser for root entry: publicKey: %v %v", lib.PkToString(rootParent.PosterPublicKey, fes.Params), err))
			return
		}
	} else if len(parentPostEntries) == 0 {
		// If the current post entry we're at is the root, then use that to determine who is blocked.
		rootBlockedPublicKeys, err = fes.GetBlockedPubKeysForUser(postEntry.PosterPublicKey)
		if err != nil {
			_AddBadRequestError(ww, fmt.Sprintf(
				"GetSinglePost: Problem with GetBlockedPubKeysForUser for current post entry: publicKey: %v %v", lib.PkToString(postEntry.PosterPublicKey, fes.Params), err))
			return
		}
	}

	// Merge the blocked public keys from the root entry with the blocked public keys of the reader
	for k, v := range rootBlockedPublicKeys {
		blockedPublicKeys[k] = v
	}

	// Create a map of all the profile pub keys associated with our posts + comments.
	profilePubKeyMap := make(map[lib.PkMapKey][]byte)
	profilePubKeyMap[lib.MakePkMapKey(postEntry.PosterPublicKey)] = postEntry.PosterPublicKey

	// Determine whether or not the posters of the "single post" we are fetching is blocked by the reader.  If the
	// poster of the single post is blocked, we will want to include the single post, but not any of the comments
	// created by the poster that are children of this "single post".
	_, isCurrentPosterBlocked := blockedPublicKeys[lib.PkToString(postEntry.PosterPublicKey, fes.Params)]
	for _, commentEntry := range commentEntries {
		pkMapKey := lib.MakePkMapKey(commentEntry.PosterPublicKey)
		// Remove comments that are blocked by either the reader or the poster of the root post
		if _, ok := blockedPublicKeys[lib.PkToString(commentEntry.PosterPublicKey, fes.Params)]; !ok && profilePubKeyMap[pkMapKey] == nil {
			profilePubKeyMap[pkMapKey] = commentEntry.PosterPublicKey
		}
	}
	for _, parentPostEntry := range parentPostEntries {
		pkMapKey := lib.MakePkMapKey(parentPostEntry.PosterPublicKey)
		// Remove parents that are blocked by either the reader or the poster of the root post
		if _, ok := blockedPublicKeys[lib.PkToString(parentPostEntry.PosterPublicKey, fes.Params)]; !ok && profilePubKeyMap[pkMapKey] == nil {
			profilePubKeyMap[pkMapKey] = parentPostEntry.PosterPublicKey
		}
	}

	// Filter out restricted PosterPublicKeys.
	filteredProfilePubKeyMap, err := fes.FilterOutRestrictedPubKeysFromMap(
		profilePubKeyMap, readerPublicKeyBytes, "leaderboard" /*moderationType*/)
	if err != nil {
		_AddBadRequestError(ww, fmt.Sprintf("GetSinglePost: Error filtering out restricted profiles: %v", err))
		return
	}

	// Figure out if the current poster is greylisted.  If the current poster is greylisted, we will add their
	// public key back to the filteredProfileMap so their profile will appear for the current post
	// and any parents, but we will remove any comments by this greylisted user.
	isCurrentPosterGreylisted := false
	if _, ok := filteredProfilePubKeyMap[lib.MakePkMapKey(postEntry.PosterPublicKey)]; !ok {
		// Get the userMetadata for the currentPosters
		currentPosterUserMetadataKey := append([]byte{}, _GlobalStatePrefixPublicKeyToUserMetadata...)
		currentPosterUserMetadataKey = append(currentPosterUserMetadataKey, postEntry.PosterPublicKey...)
		var currentPosterUserMetadataBytes []byte
		currentPosterUserMetadataBytes, err = fes.GlobalStateGet(currentPosterUserMetadataKey)
		if err != nil {
			_AddBadRequestError(ww,
				fmt.Sprintf("GetSinglePost: Problem getting currentPoster uset metadata from global state: %v", err))
			return
		}
		// If the currentPoster's userMetadata doesn't exist, then they are no greylisted, so we can exit.
		if currentPosterUserMetadataBytes != nil {
			// Decode the currentPoster's userMetadata.
			currentPosterUserMetadata := UserMetadata{}
			err = gob.NewDecoder(bytes.NewReader(currentPosterUserMetadataBytes)).Decode(&currentPosterUserMetadata)
			if err != nil {
				_AddBadRequestError(ww,
					fmt.Sprintf("GetSinglePost: Problem decoding currentPoster user metadata: %v", err))
				return
			}
			// If the currentPoster is not blacklisted (removed everywhere) and is greylisted (removed from leaderboard)
			// add them back to the filteredProfilePubKeyMap and note that the currentPoster is greylisted.
			if currentPosterUserMetadata.RemoveFromLeaderboard && !currentPosterUserMetadata.RemoveEverywhere {
				isCurrentPosterGreylisted = true
				filteredProfilePubKeyMap[lib.MakePkMapKey(postEntry.PosterPublicKey)] = postEntry.PosterPublicKey
			}
		}
	}

	// If the profile that posted this post is not in our filtered list, return with error.
	if filteredProfilePubKeyMap[lib.MakePkMapKey(postEntry.PosterPublicKey)] == nil && !isCurrentPosterGreylisted {
		_AddBadRequestError(ww, fmt.Sprintf("GetSinglePost: The poster public key for this post is restricted."))
		return
	}

	// Get the profile entry for all PosterPublicKeys that passed our filter.
	pubKeyToProfileEntryResponseMap := make(map[lib.PkMapKey]*ProfileEntryResponse)
	for _, pubKeyBytes := range filteredProfilePubKeyMap {
		profileEntry := utxoView.GetProfileEntryForPublicKey(pubKeyBytes)
		if profileEntry == nil {
			continue
		} else {
			pubKeyToProfileEntryResponseMap[lib.MakePkMapKey(pubKeyBytes)] =
				fes._profileEntryToResponse(profileEntry, utxoView)
		}
	}

	// If the profile that posted this post does not have a profile, return with error.
	if pubKeyToProfileEntryResponseMap[lib.MakePkMapKey(postEntry.PosterPublicKey)] == nil {
		_AddBadRequestError(ww, fmt.Sprintf("GetSinglePost: The poster public key for this post is restricted."))
		return
	}

	// Create the postEntryResponse.
<<<<<<< HEAD
	postEntryResponse, err := fes._postEntryToResponse(postEntry, requestData.AddGlobalFeedBool /*AddGlobalFeedBool*/, utxoView, readerPublicKeyBytes, 2)
=======
	postEntryResponse, err := fes._postEntryToResponse(postEntry, requestData.AddGlobalFeedBool /*AddGlobalFeedBool*/, fes.Params, utxoView, readerPublicKeyBytes, 2)
>>>>>>> 3cb602b3
	if err != nil {
		_AddBadRequestError(ww, fmt.Sprintf("GetSinglePost: Error creating postEntryResponse: %v", err))
		return
	}

	// Add reader state and profile to the postEntryResponse.
	postEntryResponse.PostEntryReaderState = utxoView.GetPostEntryReaderState(readerPublicKeyBytes, postEntry)
	postEntryResponse.ProfileEntryResponse = pubKeyToProfileEntryResponseMap[lib.MakePkMapKey(postEntry.PosterPublicKey)]

	// Process parent posts into something we can return.
	parentPostEntryResponseList := []*PostEntryResponse{}
	for _, parentEntry := range parentPostEntries {
		parentProfileEntryResponse := pubKeyToProfileEntryResponseMap[lib.MakePkMapKey(parentEntry.PosterPublicKey)]

		// If the profile is banned, skip this post.
		if parentProfileEntryResponse == nil {
			continue
		}
		// Build the parent entry response and append.
<<<<<<< HEAD
		parentEntryResponse, err := fes._postEntryToResponse(parentEntry, requestData.AddGlobalFeedBool /*AddGlobalFeed*/, utxoView, readerPublicKeyBytes, 2)
=======
		parentEntryResponse, err := fes._postEntryToResponse(parentEntry, requestData.AddGlobalFeedBool /*AddGlobalFeed*/, fes.Params, utxoView, readerPublicKeyBytes, 2)
>>>>>>> 3cb602b3

		if err != nil {
			_AddBadRequestError(ww, fmt.Sprintf("GetSinglePost: Error creating parentEntryResponse: %v", err))
			return
		}

		parentEntryResponse.ProfileEntryResponse = parentProfileEntryResponse
		parentEntryResponse.PostEntryReaderState = utxoView.GetPostEntryReaderState(readerPublicKeyBytes, parentEntry)
		parentPostEntryResponseList = append(parentPostEntryResponseList, parentEntryResponse)
	}

	// Process the comments into something we can return.
	commentEntryResponseList := []*PostEntryResponse{}
	// Create a map from commentEntryPostHashHex to commentEntry to ease look up of public key bytes when sorting
	commentHashHexToCommentEntry := make(map[string]*lib.PostEntry)
	for _, commentEntry := range commentEntries {
		commentProfileEntryResponse := pubKeyToProfileEntryResponseMap[lib.MakePkMapKey(commentEntry.PosterPublicKey)]
		commentAuthorIsCurrentPoster := reflect.DeepEqual(commentEntry.PosterPublicKey, postEntry.PosterPublicKey)
		// Skip comments that:
		//  - Don't have a profile (it was most likely banned).
		//	- Are hidden *AND* don't have comments. Keep hidden posts with comments.
		//  - isDeleted (this was already filtered in an earlier stage and should never be true)
		//	- Skip comment is it's by the poster of the single post we are fetching and the currentPoster is blocked by
		// 	the reader OR the currentPoster is greylisted
		if commentProfileEntryResponse == nil || commentEntry.IsDeleted() ||
			(commentEntry.IsHidden && commentEntry.CommentCount == 0) ||
			(commentAuthorIsCurrentPoster && (isCurrentPosterBlocked || isCurrentPosterGreylisted)) {
			continue
		}

		// Build the comments entry response and append.
<<<<<<< HEAD
		commentEntryResponse, err := fes._postEntryToResponse(commentEntry, requestData.AddGlobalFeedBool /*AddGlobalFeed*/, utxoView, readerPublicKeyBytes, 2)
=======
		commentEntryResponse, err := fes._postEntryToResponse(commentEntry, requestData.AddGlobalFeedBool /*AddGlobalFeed*/, fes.Params, utxoView, readerPublicKeyBytes, 2)
>>>>>>> 3cb602b3
		if err != nil {
			_AddBadRequestError(ww, fmt.Sprintf("GetSinglePost: Error creating commentEntryResponse: %v", err))
			return
		}
		commentEntryResponse.ProfileEntryResponse = commentProfileEntryResponse
		commentEntryResponse.PostEntryReaderState = utxoView.GetPostEntryReaderState(readerPublicKeyBytes, commentEntry)
		commentEntryResponseList = append(commentEntryResponseList, commentEntryResponse)
		commentHashHexToCommentEntry[commentEntryResponse.PostHashHex] = commentEntry
	}

	posterPKID := utxoView.GetPKIDForPublicKey(postEntry.PosterPublicKey)
	// Almost done. Just need to sort the comments.
	sort.Slice(commentEntryResponseList, func(ii, jj int) bool {
		iiCommentEntryResponse := commentEntryResponseList[ii]
		jjCommentEntryResponse := commentEntryResponseList[jj]
		// If the poster of ii is the poster of the main post and jj is not, ii should be first.
		iiIsPoster := iiCommentEntryResponse.PosterPublicKeyBase58Check == postEntryResponse.PosterPublicKeyBase58Check
		jjIsPoster := jjCommentEntryResponse.PosterPublicKeyBase58Check == postEntryResponse.PosterPublicKeyBase58Check

		// Sort tweet storms from oldest to newest
		if iiIsPoster && jjIsPoster {
			return iiCommentEntryResponse.TimestampNanos < jjCommentEntryResponse.TimestampNanos
		}

		if iiIsPoster && !jjIsPoster {
			return true
		} else if !iiIsPoster && jjIsPoster {
			return false
		}

		// Next we sort based on diamonds given by the poster.
		iiCommentEntry := commentHashHexToCommentEntry[iiCommentEntryResponse.PostHashHex]
		iiDiamondKey := lib.MakeDiamondKey(
			posterPKID.PKID,
			utxoView.GetPKIDForPublicKey(iiCommentEntry.PosterPublicKey).PKID,
			iiCommentEntry.PostHash)
		iiDiamondLevelByPoster := utxoView.GetDiamondEntryForDiamondKey(&iiDiamondKey)

		jjCommentEntry := commentHashHexToCommentEntry[jjCommentEntryResponse.PostHashHex]
		jjDiamondKey := lib.MakeDiamondKey(
			posterPKID.PKID,
			utxoView.GetPKIDForPublicKey(jjCommentEntry.PosterPublicKey).PKID,
			jjCommentEntry.PostHash)
		jjDiamondLevelByPoster := utxoView.GetDiamondEntryForDiamondKey(&jjDiamondKey)

		if iiDiamondLevelByPoster != nil && jjDiamondLevelByPoster == nil {
			// If ii received any diamonds and jj did not receive any, ii is first.
			return true
		} else if iiDiamondLevelByPoster == nil && jjDiamondLevelByPoster != nil {
			// If jj received any diamonds and ii did not receive any, jj is first.
			return false
		} else if iiDiamondLevelByPoster != nil && jjDiamondLevelByPoster != nil {
			// If both ii and jj received diamonds, whichever received more diamonds is placed first.
			// If they received an equal number of diamonds, continue to the tiebreaker below on coin price.
			if iiDiamondLevelByPoster.DiamondLevel > jjDiamondLevelByPoster.DiamondLevel {
				return true
			} else if iiDiamondLevelByPoster.DiamondLevel < jjDiamondLevelByPoster.DiamondLevel {
				return false
			}
		}

		iiCoinPrice := iiCommentEntryResponse.ProfileEntryResponse.CoinEntry.BitCloutLockedNanos
		jjCoinPrice := jjCommentEntryResponse.ProfileEntryResponse.CoinEntry.BitCloutLockedNanos
		if iiCoinPrice > jjCoinPrice {
			return true
		} else if iiCoinPrice < jjCoinPrice {
			return false
		}

		// Finally, if we can't prioritize based on pub key or clout, we use timestamp.
		return iiCommentEntryResponse.TimestampNanos > jjCommentEntryResponse.TimestampNanos
	})

	commentEntryResponseLength := uint32(len(commentEntryResponseList))
	// Slice the comments from the offset up to either the end of the slice or the offset + limit, whichever is smaller.
	maxIdx := lib.MinUint32(commentEntryResponseLength, requestData.CommentOffset+requestData.CommentLimit)
	var comments []*PostEntryResponse
	if commentEntryResponseLength > requestData.CommentOffset {
		comments = commentEntryResponseList[requestData.CommentOffset:maxIdx]
	}
	postEntryResponse.Comments = comments
	postEntryResponse.ParentPosts = parentPostEntryResponseList

	// Return the posts found.
	res := &GetSinglePostResponse{
		PostFound: postEntryResponse,
	}
	if err := json.NewEncoder(ww).Encode(res); err != nil {
		_AddBadRequestError(ww, fmt.Sprintf(
			"GetSinglePost: Problem encoding response as JSON: %v", err))
		return
	}
}

// GetPostsForPublicKeyRequest ...
type GetPostsForPublicKeyRequest struct {
	// Either PublicKeyBase58Check or Username can be set by the client to specify
	// which user we're obtaining posts for
	// If both are specified, PublicKeyBase58Check will supercede
	PublicKeyBase58Check string `safeForLogging:"true"`
	Username             string `safeForLogging:"true"`

	ReaderPublicKeyBase58Check string `safeForLogging:"true"`
	// PostHashHex of the last post from the previous page
	LastPostHashHex string `safeForLogging:"true"`
	// Number of records to fetch
	NumToFetch    uint64 `safeForLogging:"true"`
	MediaRequired bool   `safeForLogging:"true"`
}

// GetPostsForPublicKeyResponse ...
type GetPostsForPublicKeyResponse struct {
	Posts           []*PostEntryResponse `safeForLogging:"true"`
	LastPostHashHex string               `safeForLogging:"true"`
}

// GetPostsForPublicKey... Get paginated posts for a public key or username.
func (fes *APIServer) GetPostsForPublicKey(ww http.ResponseWriter, req *http.Request) {
	decoder := json.NewDecoder(io.LimitReader(req.Body, MaxRequestBodySizeBytes))
	requestData := GetPostsForPublicKeyRequest{}
	if err := decoder.Decode(&requestData); err != nil {
		_AddBadRequestError(ww, fmt.Sprintf("GetPostsForPublicKey: Error parsing request body: %v", err))
		return
	}

	// Get a view
	utxoView, err := fes.backendServer.GetMempool().GetAugmentedUniversalView()
	if err != nil {
		_AddBadRequestError(ww, fmt.Sprintf("GetPostsForPublicKey: Error getting utxoView: %v", err))
		return
	}

	// Decode the public key for which we are fetching posts. If a public key is not provided, use the username
	var publicKeyBytes []byte
	if requestData.PublicKeyBase58Check != "" {
		publicKeyBytes, _, err = lib.Base58CheckDecode(requestData.PublicKeyBase58Check)
		if err != nil {
			_AddBadRequestError(ww, fmt.Sprintf("GetPostsForPublicKey: Problem decoding user public key: %v", err))
			return
		}
	} else {
		username := requestData.Username
		profileEntry := utxoView.GetProfileEntryForUsername([]byte(username))

		// Return an error if we failed to find a profile entry
		if profileEntry == nil {
			_AddNotFoundError(ww, fmt.Sprintf("GetPostsForPublicKey: could not find profile for username: %v", username))
			return
		}
		publicKeyBytes = profileEntry.PublicKey
	}
	// Decode the reader's public key so we can fetch each post entry's reader state.
	var readerPk []byte
	if requestData.ReaderPublicKeyBase58Check != "" {
		readerPk, _, err = lib.Base58CheckDecode(requestData.ReaderPublicKeyBase58Check)
		if err != nil {
			_AddBadRequestError(ww, fmt.Sprintf("GetPostsForPublicKey: Problem decoding reader public key: %v", err))
			return
		}
	}

	var startPostHash *lib.BlockHash
	if requestData.LastPostHashHex != "" {
		// Get the StartPostHash from the LastPostHashHex
		startPostHash, err = GetPostHashFromPostHashHex(requestData.LastPostHashHex)
		if err != nil {
			_AddBadRequestError(ww, fmt.Sprintf("GetPostsForPublicKey: %v", err))
			return
		}
	}

	// Get Posts Ordered by time.
	posts, err := utxoView.GetPostsPaginatedForPublicKeyOrderedByTimestamp(publicKeyBytes, startPostHash, requestData.NumToFetch, requestData.MediaRequired)
	if err != nil {
		_AddBadRequestError(ww, fmt.Sprintf("GetPostsForPublicKey: Problem getting paginated posts: %v", err))
		return
	}

	sort.Slice(posts, func(ii, jj int) bool {
		return posts[ii].TimestampNanos > posts[jj].TimestampNanos
	})

	// GetPostsPaginated returns all posts from the db and mempool, so we need to find the correct section of the
	// slice to return.
	if uint64(len(posts)) > requestData.NumToFetch || startPostHash != nil {
		startIndex := 0
		if startPostHash != nil {
			for ii, post := range posts {
				if reflect.DeepEqual(post.PostHash, startPostHash) {
					startIndex = ii + 1
					break
				}
			}
		}
		posts = posts[startIndex:lib.MinInt(len(posts), startIndex+int(requestData.NumToFetch))]
	}

	// Convert postEntries to postEntryResponses and fetch PostEntryReaderState for each post.
	var postEntryResponses []*PostEntryResponse
	for _, post := range posts {
		var postEntryResponse *PostEntryResponse
<<<<<<< HEAD
		postEntryResponse, err = fes._postEntryToResponse(post, true, utxoView, readerPk, 2)
=======
		postEntryResponse, err = fes._postEntryToResponse(post, true, fes.Params, utxoView, readerPk, 2)
>>>>>>> 3cb602b3
		if err != nil {
			_AddBadRequestError(ww, fmt.Sprintf("GetPostsForPublicKey: Problem converting post entry to response: %v", err))
			return
		}
		if readerPk != nil {
			postEntryReaderState := utxoView.GetPostEntryReaderState(readerPk, post)
			postEntryResponse.PostEntryReaderState = postEntryReaderState
		}
		postEntryResponses = append(postEntryResponses, postEntryResponse)
	}
	// Return the last post hash hex in the slice to simplify pagination.
	var lastPostHashHex string
	if len(postEntryResponses) > 0 {
		lastPostHashHex = postEntryResponses[len(postEntryResponses)-1].PostHashHex
	}
	res := GetPostsForPublicKeyResponse{
		Posts:           postEntryResponses,
		LastPostHashHex: lastPostHashHex,
	}
	if err = json.NewEncoder(ww).Encode(res); err != nil {
		_AddInternalServerError(ww, fmt.Sprintf("GetPostsForPublicKey: Problem serializing object to JSON: %v", err))
		return
	}
}

type GetPostsDiamondedBySenderForReceiverRequest struct {
	// Public key of the poster who received diamonds from the sender
	ReceiverPublicKeyBase58Check string

	// Username of Receiver
	ReceiverUsername string

	// Public key of the sender who gave diamonds to receiver
	SenderPublicKeyBase58Check string

	// Username of Sender
	SenderUsername string

	// Public key of the reader to get the post entry reader state
	ReaderPublicKeyBase58Check string

	// Start Post Hash Hex
	StartPostHashHex string

	// NumToFetch
	NumToFetch uint64
}

type GetPostsDiamondedBySenderForReceiverResponse struct {
	// Map of diamond level to a list of post entry responses ordered by timestamp
	DiamondedPosts []*PostEntryResponse

	// Sum of all diamonds sender gave to receiver
	TotalDiamondsGiven uint64

	ReceiverProfileEntryResponse *ProfileEntryResponse

	SenderProfileEntryResponse *ProfileEntryResponse
}

func (fes *APIServer) GetDiamondedPosts(ww http.ResponseWriter, req *http.Request) {
	decoder := json.NewDecoder(io.LimitReader(req.Body, MaxRequestBodySizeBytes))
	requestData := GetPostsDiamondedBySenderForReceiverRequest{}
	if err := decoder.Decode(&requestData); err != nil {
		_AddBadRequestError(ww, fmt.Sprintf(
			"GetDiamondedPosts: Problem parsing request body: %v", err))
		return
	}

	// Get a view
	utxoView, err := fes.backendServer.GetMempool().GetAugmentedUniversalView()
	if err != nil {
		_AddBadRequestError(ww, fmt.Sprintf("GetDiamondedPosts: Error getting utxoView: %v", err))
		return
	}

	var receiverPublicKeyBytes []byte
	var receiverProfileEntry *lib.ProfileEntry
	if requestData.ReceiverPublicKeyBase58Check != "" {
		// Decode the receiver public key for which we are fetching posts that were diamonded.
		receiverPublicKeyBytes, _, err = lib.Base58CheckDecode(requestData.ReceiverPublicKeyBase58Check)
		if err != nil {
			_AddBadRequestError(ww, fmt.Sprintf("GetDiamondedPosts: Problem decoding receiver public key: %v", err))
			return
		}
		receiverProfileEntry = utxoView.GetProfileEntryForPublicKey(receiverPublicKeyBytes)
	} else if requestData.ReceiverUsername != "" {
		receiverProfileEntry = utxoView.GetProfileEntryForUsername([]byte(strings.ToLower(requestData.ReceiverUsername)))
		if receiverProfileEntry == nil {
			_AddBadRequestError(ww, fmt.Sprintf("GetDiamondedPosts: No profile entry found for receiver username: %v", requestData.ReceiverUsername))
			return
		}
		receiverPublicKeyBytes = receiverProfileEntry.PublicKey
	} else {
		_AddBadRequestError(ww, fmt.Sprintf("GetDiamondedPosts: Neither ReceiverPublicKeyBase58Check nor ReceiverUsername provided"))
		return
	}

	var senderPublicKeyBytes []byte
	var senderProfileEntry *lib.ProfileEntry
	if requestData.SenderPublicKeyBase58Check != "" {
		// Decode the sender public key for which we are fetching posts that were diamonded.
		senderPublicKeyBytes, _, err = lib.Base58CheckDecode(requestData.SenderPublicKeyBase58Check)
		if err != nil {
			_AddBadRequestError(ww, fmt.Sprintf("GetDiamondedPosts: Problem decoding sender public key: %v", err))
			return
		}
		senderProfileEntry = utxoView.GetProfileEntryForPublicKey(senderPublicKeyBytes)
	} else if requestData.SenderUsername != "" {
		senderProfileEntry = utxoView.GetProfileEntryForUsername([]byte(strings.ToLower(requestData.SenderUsername)))
		if senderProfileEntry == nil {
			_AddBadRequestError(ww, fmt.Sprintf("GetDiamondedPosts: No profile entry found for sender username: %v", requestData.SenderUsername))
			return
		}
		senderPublicKeyBytes = senderProfileEntry.PublicKey
	} else {
		_AddBadRequestError(ww, fmt.Sprintf("GetDiamondedPosts: Neither SenderPublicKeyBase58Check nor SenderUsername provided"))
		return
	}

	// Decode the reader public key.
	readerPublicKeyBytes, _, err := lib.Base58CheckDecode(requestData.ReaderPublicKeyBase58Check)
	if err != nil {
		_AddBadRequestError(ww, fmt.Sprintf("GetDiamondedPosts: Problem decoding reader public key: %v", err))
		return
	}

	// Get the DiamondEntries for this receiver-sender pair of public keys.
	diamondEntries, err := utxoView.GetDiamondEntriesForSenderToReceiver(receiverPublicKeyBytes, senderPublicKeyBytes)
	if err != nil {
		_AddBadRequestError(ww, fmt.Sprintf("GetDiamondedPosts: Problem getting diamond entries: %v", err))
		return
	}

	totalDiamondsGiven := uint64(0)
	var diamondedPosts []*PostEntryResponse
	for _, diamondEntry := range diamondEntries {
		totalDiamondsGiven += uint64(diamondEntry.DiamondLevel)
		postEntry := utxoView.GetPostEntryForPostHash(diamondEntry.DiamondPostHash)
		if postEntry != nil && !postEntry.IsDeleted() && !postEntry.IsHidden {
			var postEntryResponse *PostEntryResponse
<<<<<<< HEAD
			postEntryResponse, err = fes._postEntryToResponse(postEntry, false, utxoView, readerPublicKeyBytes, 2)
=======
			postEntryResponse, err = fes._postEntryToResponse(postEntry, false, fes.Params, utxoView, readerPublicKeyBytes, 2)
>>>>>>> 3cb602b3
			if err != nil {
				_AddBadRequestError(ww, fmt.Sprintf("GetDiamondedPosts: Problem converting post entry to response: %v", err))
				return
			}
			postEntryReaderState := utxoView.GetPostEntryReaderState(readerPublicKeyBytes, postEntry)
			postEntryResponse.PostEntryReaderState = postEntryReaderState
			postEntryResponse.DiamondsFromSender = uint64(diamondEntry.DiamondLevel)
			if postEntry.ParentStakeID != nil && len(postEntry.ParentStakeID) == lib.HashSizeBytes {
				parentPostEntry := utxoView.GetPostEntryForPostHash(lib.NewBlockHash(postEntry.ParentStakeID))
				if parentPostEntry == nil {
					_AddBadRequestError(ww, fmt.Sprintf(
						"GetDiamondedPosts: Problem getting parent post with postHash %v for postEntry with hash %v",
						hex.EncodeToString(postEntry.ParentStakeID), hex.EncodeToString(postEntry.PostHash[:])))
					return
				}
				var parentPostEntryResponse *PostEntryResponse
<<<<<<< HEAD
				parentPostEntryResponse, err = fes._postEntryToResponse(parentPostEntry, false, utxoView, readerPublicKeyBytes, 2)
=======
				parentPostEntryResponse, err = fes._postEntryToResponse(parentPostEntry, false, fes.Params, utxoView, readerPublicKeyBytes, 2)
>>>>>>> 3cb602b3
				if err != nil {
					_AddBadRequestError(ww, fmt.Sprintf("GetDiamondedPosts: Problem converting parent post entry to response: %v", err))
				}
				parentProfileEntry := utxoView.GetProfileEntryForPublicKey(parentPostEntry.PosterPublicKey)
				parentPostEntryResponse.ProfileEntryResponse = fes._profileEntryToResponse(parentProfileEntry, utxoView)
				postEntryResponse.ParentPosts = []*PostEntryResponse{parentPostEntryResponse}
			}
			diamondedPosts = append(diamondedPosts, postEntryResponse)
		}
	}

	// Now sort posts by diamond level then timestamp
	sort.Slice(diamondedPosts, func(ii, jj int) bool {
		postii := diamondedPosts[ii]
		postjj := diamondedPosts[jj]

		if postii.DiamondsFromSender > postjj.DiamondsFromSender {
			return true
		}
		if postii.DiamondsFromSender < postjj.DiamondsFromSender {
			return false
		}
		return postii.TimestampNanos > postjj.TimestampNanos
	})

	startPostHashHex := requestData.StartPostHashHex
	numToFetch := int(requestData.NumToFetch)
	if startPostHashHex != "" || len(diamondedPosts) > numToFetch {
		startIndex := 0
		if startPostHashHex != "" {
			for ii, postEntryResponse := range diamondedPosts {
				if postEntryResponse.PostHashHex == startPostHashHex {
					startIndex = ii + 1
					break
				}
			}
		}
		diamondedPosts = diamondedPosts[startIndex:lib.MinInt(startIndex+numToFetch, len(diamondedPosts)-1)]
	}

	res := &GetPostsDiamondedBySenderForReceiverResponse{
		DiamondedPosts:               diamondedPosts,
		TotalDiamondsGiven:           totalDiamondsGiven,
		ReceiverProfileEntryResponse: fes._profileEntryToResponse(receiverProfileEntry, utxoView),
		SenderProfileEntryResponse:   fes._profileEntryToResponse(senderProfileEntry, utxoView),
	}
	if err = json.NewEncoder(ww).Encode(res); err != nil {
		_AddBadRequestError(ww, fmt.Sprintf("GetDiamondedPosts: Problem encoding response as JSON: %v", err))
		return
	}
}

type GetLikesForPostRequest struct {
	// PostHashHex to fetch.
	PostHashHex                string `safeForLogging:"true"`
	Offset                     uint32 `safeForLogging:"true"`
	Limit                      uint32 `safeForLogging:"true"`
	ReaderPublicKeyBase58Check string `safeForLogging:"true"`
}

type GetLikesForPostResponse struct {
	Likers []*ProfileEntryResponse
}

func (fes *APIServer) GetLikesForPost(ww http.ResponseWriter, req *http.Request) {
	decoder := json.NewDecoder(io.LimitReader(req.Body, MaxRequestBodySizeBytes))
	requestData := GetLikesForPostRequest{}
	if err := decoder.Decode(&requestData); err != nil {
		_AddBadRequestError(ww,
			fmt.Sprintf("GetLikesForPost: Problem parsing request body: %v", err))
		return
	}

	postHash, err := GetPostHashFromPostHashHex(requestData.PostHashHex)
	if err != nil {
		_AddBadRequestError(ww, fmt.Sprintf("GetLikesForPost: %v", err))
		return
	}

	// Decode the reader public key into bytes. Default to nil if no pub key is passed in.
	var readerPublicKeyBytes []byte
	if requestData.ReaderPublicKeyBase58Check != "" {
		readerPublicKeyBytes, _, err = lib.Base58CheckDecode(requestData.ReaderPublicKeyBase58Check)
		if err != nil {
			_AddBadRequestError(ww, fmt.Sprintf("GetLikesForPost: Problem decoding user public key: %v : %s", err,
				requestData.ReaderPublicKeyBase58Check))
			return
		}
	}

	// Get a view with all the mempool transactions.
	utxoView, err := fes.backendServer.GetMempool().GetAugmentedUniversalView()
	if err != nil {
		_AddBadRequestError(ww, fmt.Sprintf("GetLikesForPost: Error constucting utxoView: %v", err))
		return
	}

	// Fetch the likers for the post requested.
	likerPubKeys, err := utxoView.GetLikesForPostHash(postHash)
	if err != nil {
		_AddBadRequestError(ww, fmt.Sprintf("GetLikesForPost: Error getting likers %v", err))
		return
	}

	// Filter out any restricted profiles.
	pkMapToFilter := make(map[lib.PkMapKey][]byte)
	for _, pubKey := range likerPubKeys {
		pkMapKey := lib.MakePkMapKey(pubKey)
		pkMapToFilter[pkMapKey] = pubKey
	}

	var filteredPkMap map[lib.PkMapKey][]byte
	if addReaderPublicKey := utxoView.GetLikedByReader(readerPublicKeyBytes, postHash); addReaderPublicKey {
		filteredPkMap, err = fes.FilterOutRestrictedPubKeysFromMap(pkMapToFilter, readerPublicKeyBytes, "leaderboard" /*moderationType*/)
	} else {
		filteredPkMap, err = fes.FilterOutRestrictedPubKeysFromMap(pkMapToFilter, nil, "leaderboard" /*moderationType*/)
	}
	if err != nil {
		_AddBadRequestError(ww, fmt.Sprintf("GetLikesForPost: Error filtering out restricted profiles: %v", err))
		return
	}

	// Create a list of the likers that were not restricted.
	likers := []*ProfileEntryResponse{}
	for _, filteredPubKey := range filteredPkMap {
		profileEntry := utxoView.GetProfileEntryForPublicKey(filteredPubKey)
		if profileEntry == nil {
			continue
		}
		profileEntryResponse := fes._profileEntryToResponse(profileEntry, utxoView)
		likers = append(likers, profileEntryResponse)
	}

	// Almost done. Just need to sort the likers.
	sort.Slice(likers, func(ii, jj int) bool {

		// Attempt to sort on bitclout locked.
		iiBitCloutLocked := likers[ii].CoinEntry.BitCloutLockedNanos
		jjBitCloutLocked := likers[jj].CoinEntry.BitCloutLockedNanos
		if iiBitCloutLocked > jjBitCloutLocked {
			return true
		} else if iiBitCloutLocked < jjBitCloutLocked {
			return false
		}

		// Sort based on pub key if all else fails.
		return likers[ii].PublicKeyBase58Check > likers[jj].PublicKeyBase58Check
	})

	// Cut out the page of reclouters that we care about.
	likersLength := uint32(len(likers))
	// Slice the comments from the offset up to either the end of the slice or the offset + limit, whichever is smaller.
	maxIdx := lib.MinUint32(likersLength, requestData.Offset+requestData.Limit)
	likersPage := []*ProfileEntryResponse{}
	if likersLength > requestData.Offset {
		likersPage = likers[requestData.Offset:maxIdx]
	}

	// Return the posts found.
	res := &GetLikesForPostResponse{
		Likers: likersPage,
	}
	if err = json.NewEncoder(ww).Encode(res); err != nil {
		_AddBadRequestError(ww, fmt.Sprintf("GetLikesForPost: Problem encoding response as JSON: %v", err))
		return
	}
}

type GetDiamondsForPostRequest struct {
	// PostHashHex to fetch.
	PostHashHex                string `safeForLogging:"true"`
	Offset                     uint32 `safeForLogging:"true"`
	Limit                      uint32 `safeForLogging:"true"`
	ReaderPublicKeyBase58Check string `safeForLogging:"true"`
}

type GetDiamondsForPostResponse struct {
	DiamondSenders []*DiamondSenderResponse
}

type DiamondSenderResponse struct {
	DiamondSenderProfile *ProfileEntryResponse
	DiamondLevel         int64
}

func (fes *APIServer) GetDiamondsForPost(ww http.ResponseWriter, req *http.Request) {
	decoder := json.NewDecoder(io.LimitReader(req.Body, MaxRequestBodySizeBytes))
	requestData := GetDiamondsForPostRequest{}
	if err := decoder.Decode(&requestData); err != nil {
		_AddBadRequestError(ww, fmt.Sprintf("GetDiamondsForPost: Problem parsing request body: %v", err))
		return
	}

	postHash, err := GetPostHashFromPostHashHex(requestData.PostHashHex)
	if err != nil {
		_AddBadRequestError(ww, fmt.Sprintf("GetDiamondsForPost: %v", err))
		return
	}

	// Decode the reader public key into bytes. Default to nil if no pub key is passed in.
	var readerPublicKeyBytes []byte
	if requestData.ReaderPublicKeyBase58Check != "" {
		readerPublicKeyBytes, _, err = lib.Base58CheckDecode(requestData.ReaderPublicKeyBase58Check)
		if err != nil {
			_AddBadRequestError(ww,
				fmt.Sprintf("GetDiamondsForPost: Problem decoding user public key: %v : %s", err, requestData.ReaderPublicKeyBase58Check))
			return
		}
	}

	// Get a view with all the mempool transactions.
	utxoView, err := fes.backendServer.GetMempool().GetAugmentedUniversalView()
	if err != nil {
		_AddBadRequestError(ww, fmt.Sprintf("GetDiamondsForPost: Error constucting utxoView: %v", err))
		return
	}

	// Fetch the diamonds for the post requested.
	pkidToDiamondLevel, err := utxoView.GetDiamondSendersForPostHash(postHash)
	if err != nil {
		_AddBadRequestError(ww, fmt.Sprintf("GetDiamondsForPost: Error getting pkidToDiamondLevel map %v", err))
		return
	}

	// Filter out any restricted profiles.
	pkMapToFilter := make(map[lib.PkMapKey][]byte)
	for senderPKID := range pkidToDiamondLevel {
		if profileEntry := utxoView.GetProfileEntryForPKID(&senderPKID); profileEntry != nil {
			pkMapKey := lib.MakePkMapKey(profileEntry.PublicKey)
			pkMapToFilter[pkMapKey] = profileEntry.PublicKey
		}
	}
	filteredPkMap, err := fes.FilterOutRestrictedPubKeysFromMap(pkMapToFilter, readerPublicKeyBytes, "leaderboard" /*moderationType*/)
	if err != nil {
		_AddBadRequestError(ww, fmt.Sprintf("GetDiamondsForPost: Error filtering out restricted profiles: %v", err))
		return
	}

	// Create a list of unfiltered (aka not blacklisted) diamondSenders.
	diamondSenders := []*lib.ProfileEntry{}
	for senderPKID := range pkidToDiamondLevel {
		profileEntry := utxoView.GetProfileEntryForPKID(&senderPKID)
		if profileEntry == nil {
			continue
		}
		if _, ok := filteredPkMap[lib.MakePkMapKey(profileEntry.PublicKey)]; ok {
			diamondSenders = append(diamondSenders, profileEntry)
		}
	}

	// Almost done. Just need to sort the comments.
	sort.Slice(diamondSenders, func(ii, jj int) bool {

		// Attempt to sort on bitclout locked.
		iiBitCloutLocked := diamondSenders[ii].BitCloutLockedNanos
		jjBitCloutLocked := diamondSenders[jj].BitCloutLockedNanos
		if iiBitCloutLocked > jjBitCloutLocked {
			return true
		} else if iiBitCloutLocked < jjBitCloutLocked {
			return false
		}

		// Attempt to sort on diamond level.
		iiPKID := utxoView.GetPKIDForPublicKey(diamondSenders[ii].PublicKey)
		jjPKID := utxoView.GetPKIDForPublicKey(diamondSenders[jj].PublicKey)
		iiDiamondLevel := pkidToDiamondLevel[*iiPKID.PKID]
		jjDiamondLevel := pkidToDiamondLevel[*jjPKID.PKID]
		if iiDiamondLevel > jjDiamondLevel {
			return true
		} else if iiDiamondLevel < jjDiamondLevel {
			return false
		}

		// Sort based on pub key if all else fails.
		return lib.PkToString(diamondSenders[ii].PublicKey, fes.Params) > lib.PkToString(diamondSenders[jj].PublicKey, fes.Params)
	})

	// Cut out the page of diamondSenders that we care about.
	diamondSendersLength := uint32(len(diamondSenders))
	// Slice the comments from the offset up to either the end of the slice or the offset + limit, whichever is smaller.
	maxIdx := lib.MinUint32(diamondSendersLength, requestData.Offset+requestData.Limit)
	diamondSendersPage := []*lib.ProfileEntry{}
	if diamondSendersLength > requestData.Offset {
		diamondSendersPage = diamondSenders[requestData.Offset:maxIdx]
	}

	// Convert final page of diamondSenders to a list of diamondSender responses.
	diamondSenderResponses := []*DiamondSenderResponse{}
	for _, diamondSender := range diamondSendersPage {
		diamondSenderPKID := utxoView.GetPKIDForPublicKey(diamondSender.PublicKey)
		diamondSenderResponse := &DiamondSenderResponse{
			DiamondSenderProfile: fes._profileEntryToResponse(diamondSender, utxoView),
			DiamondLevel:         pkidToDiamondLevel[*diamondSenderPKID.PKID],
		}
		diamondSenderResponses = append(diamondSenderResponses, diamondSenderResponse)
	}

	// Return the posts found.
	res := &GetDiamondsForPostResponse{
		DiamondSenders: diamondSenderResponses,
	}
	if err = json.NewEncoder(ww).Encode(res); err != nil {
		_AddBadRequestError(ww, fmt.Sprintf("GetDiamondsForPost: Problem encoding response as JSON: %v", err))
		return
	}
}

type GetRecloutsForPostRequest struct {
	// PostHashHex to fetch.
	PostHashHex                string `safeForLogging:"true"`
	Offset                     uint32 `safeForLogging:"true"`
	Limit                      uint32 `safeForLogging:"true"`
	ReaderPublicKeyBase58Check string `safeForLogging:"true"`
}

type GetRecloutsForPostResponse struct {
	Reclouters []*ProfileEntryResponse
}

func (fes *APIServer) GetRecloutsForPost(ww http.ResponseWriter, req *http.Request) {
	decoder := json.NewDecoder(io.LimitReader(req.Body, MaxRequestBodySizeBytes))
	requestData := GetRecloutsForPostRequest{}
	if err := decoder.Decode(&requestData); err != nil {
		_AddBadRequestError(ww, fmt.Sprintf("GetRecloutsForPost: Problem parsing request body: %v", err))
		return
	}

	postHash, err := GetPostHashFromPostHashHex(requestData.PostHashHex)
	if err != nil {
		_AddBadRequestError(ww, fmt.Sprintf("GetRecloutsForPost: %v", err))
		return
	}

	// Decode the reader public key into bytes. Default to nil if no pub key is passed in.
	var readerPublicKeyBytes []byte
	if requestData.ReaderPublicKeyBase58Check != "" {
		readerPublicKeyBytes, _, err = lib.Base58CheckDecode(requestData.ReaderPublicKeyBase58Check)
		if err != nil {
			_AddBadRequestError(ww, fmt.Sprintf("GetRecloutsForPost: Problem decoding user public key: %v : %s", err, requestData.ReaderPublicKeyBase58Check))
			return
		}
	}

	// Get a view with all the mempool transactions.
	utxoView, err := fes.backendServer.GetMempool().GetAugmentedUniversalView()
	if err != nil {
		_AddBadRequestError(ww, fmt.Sprintf("GetRecloutsForPost: Error constucting utxoView: %v", err))
		return
	}

	// Fetch the reclouters for the post requested.
	reclouterPubKeys, err := utxoView.GetRecloutsForPostHash(postHash)
	if err != nil {
		_AddBadRequestError(ww, fmt.Sprintf("GetRecloutsForPost: Error getting reclouters %v", err))
		return
	}

	// Filter out any restricted profiles.
	pkMapToFilter := make(map[lib.PkMapKey][]byte)
	for _, pubKey := range reclouterPubKeys {
		pkMapKey := lib.MakePkMapKey(pubKey)
		pkMapToFilter[pkMapKey] = pubKey
	}

	var filteredPkMap map[lib.PkMapKey][]byte
	if _, addReaderPublicKey := utxoView.GetRecloutPostEntryStateForReader(readerPublicKeyBytes, postHash); addReaderPublicKey {
		filteredPkMap, err = fes.FilterOutRestrictedPubKeysFromMap(
			pkMapToFilter, readerPublicKeyBytes, "leaderboard" /*moderationType*/)
	} else {
		filteredPkMap, err = fes.FilterOutRestrictedPubKeysFromMap(pkMapToFilter, nil, "leaderboard" /*moderationType*/)
	}
	if err != nil {
		_AddBadRequestError(ww, fmt.Sprintf("GetRecloutsForPost: Error filtering out restricted profiles: %v", err))
		return
	}

	// Create a list of the reclouters that were not restricted.
	reclouters := []*ProfileEntryResponse{}
	for _, filteredPubKey := range filteredPkMap {
		profileEntry := utxoView.GetProfileEntryForPublicKey(filteredPubKey)
		if profileEntry == nil {
			continue
		}
		profileEntryResponse := fes._profileEntryToResponse(profileEntry, utxoView)
		reclouters = append(reclouters, profileEntryResponse)
	}

	// Almost done. Just need to sort the comments.
	sort.Slice(reclouters, func(ii, jj int) bool {

		// Attempt to sort on bitclout locked.
		iiBitCloutLocked := reclouters[ii].CoinEntry.BitCloutLockedNanos
		jjBitCloutLocked := reclouters[jj].CoinEntry.BitCloutLockedNanos
		if iiBitCloutLocked > jjBitCloutLocked {
			return true
		} else if iiBitCloutLocked < jjBitCloutLocked {
			return false
		}

		// Sort based on pub key if all else fails.
		return reclouters[ii].PublicKeyBase58Check > reclouters[jj].PublicKeyBase58Check
	})

	// Cut out the page of reclouters that we care about.
	recloutersLength := uint32(len(reclouters))
	// Slice the comments from the offset up to either the end of the slice or the offset + limit, whichever is smaller.
	maxIdx := lib.MinUint32(recloutersLength, requestData.Offset+requestData.Limit)
	recloutersPage := []*ProfileEntryResponse{}
	if recloutersLength > requestData.Offset {
		recloutersPage = reclouters[requestData.Offset:maxIdx]
	}

	// Return the posts found.
	res := &GetRecloutsForPostResponse{
		Reclouters: recloutersPage,
	}
	if err = json.NewEncoder(ww).Encode(res); err != nil {
		_AddBadRequestError(ww, fmt.Sprintf(
			"GetRecloutsForPost: Problem encoding response as JSON: %v", err))
		return
	}
}

type GetQuoteRecloutsForPostRequest struct {
	// PostHashHex to fetch.
	PostHashHex                string `safeForLogging:"true"`
	Offset                     uint32 `safeForLogging:"true"`
	Limit                      uint32 `safeForLogging:"true"`
	ReaderPublicKeyBase58Check string `safeForLogging:"true"`
}

type GetQuoteRecloutsForPostResponse struct {
	QuoteReclouts []*PostEntryResponse
}

func (fes *APIServer) GetQuoteRecloutsForPost(ww http.ResponseWriter, req *http.Request) {
	decoder := json.NewDecoder(io.LimitReader(req.Body, MaxRequestBodySizeBytes))
	requestData := GetQuoteRecloutsForPostRequest{}
	if err := decoder.Decode(&requestData); err != nil {
		_AddBadRequestError(ww, fmt.Sprintf("GetQuoteRecloutsForPost: Problem parsing request body: %v", err))
		return
	}

	postHash, err := GetPostHashFromPostHashHex(requestData.PostHashHex)
	if err != nil {
		_AddBadRequestError(ww, fmt.Sprintf("GetQuoteRecloutsForPost: %v", err))
		return
	}

	// Decode the reader public key into bytes. Default to nil if no pub key is passed in.
	var readerPublicKeyBytes []byte
	if requestData.ReaderPublicKeyBase58Check != "" {
		readerPublicKeyBytes, _, err = lib.Base58CheckDecode(requestData.ReaderPublicKeyBase58Check)
		if err != nil {
			_AddBadRequestError(ww, fmt.Sprintf("GetQuoteRecloutsForPost: Problem decoding user public key: %v : %s",
				err, requestData.ReaderPublicKeyBase58Check))
			return
		}
	}

	// Get a view with all the mempool transactions.
	utxoView, err := fes.backendServer.GetMempool().GetAugmentedUniversalView()
	if err != nil {
		_AddBadRequestError(ww, fmt.Sprintf("GetQuoteRecloutsForPost: Error constucting utxoView: %v", err))
		return
	}

	// Fetch the quote reclouts for the post requested.
	quoteReclouterPubKeys, quoteReclouterPubKeyToPosts, err := utxoView.GetQuoteRecloutsForPostHash(postHash)
	if err != nil {
		_AddBadRequestError(ww, fmt.Sprintf("GetQuoteRecloutsForPost: Error getting reclouters %v", err))
		return
	}

	// Filter out any restricted profiles.
	filteredPubKeys, err := fes.FilterOutRestrictedPubKeysFromList(
		quoteReclouterPubKeys, readerPublicKeyBytes, "leaderboard" /*moderationType*/)
	if err != nil {
		_AddBadRequestError(ww, fmt.Sprintf("GetQuoteRecloutsForPost: Error filtering out restricted profiles: %v", err))
		return
	}

	// Create a list of all the quote reclouts.
	quoteReclouts := []*PostEntryResponse{}
	for _, filteredPubKey := range filteredPubKeys {
		// We get profile entries first since we do not include pub keys without profiles.
		profileEntry := utxoView.GetProfileEntryForPublicKey(filteredPubKey)
		if profileEntry == nil {
			continue
		}

		// Now that we have a non-nil profile, fetch the post and make the PostEntryResponse.
		recloutPostEntries := quoteReclouterPubKeyToPosts[lib.MakePkMapKey(filteredPubKey)]
		profileEntryResponse := fes._profileEntryToResponse(profileEntry, utxoView)
		for _, recloutPostEntry := range recloutPostEntries {
			recloutPostEntryResponse, err := fes._postEntryToResponse(
<<<<<<< HEAD
				recloutPostEntry, false, utxoView, readerPublicKeyBytes, 2)
=======
				recloutPostEntry, false, fes.Params, utxoView, readerPublicKeyBytes, 2)
>>>>>>> 3cb602b3
			if err != nil {
				_AddInternalServerError(ww, fmt.Sprintf("GetQuoteRecloutsForPost: Error creating PostEntryResponse: %v", err))
				return
			}
			recloutPostEntryResponse.ProfileEntryResponse = profileEntryResponse
			recloutPostEntryResponse.PostEntryReaderState = utxoView.GetPostEntryReaderState(readerPublicKeyBytes, recloutPostEntry)
			// Attach the finished recloutPostEntryResponse.
			quoteReclouts = append(quoteReclouts, recloutPostEntryResponse)
		}
	}

	// Almost done. Just need to sort the comments.
	sort.Slice(quoteReclouts, func(ii, jj int) bool {
		iiProfile := quoteReclouts[ii].ProfileEntryResponse
		jjProfile := quoteReclouts[jj].ProfileEntryResponse

		// Attempt to sort on bitclout locked.
		iiBitCloutLocked := iiProfile.CoinEntry.BitCloutLockedNanos
		jjBitCloutLocked := jjProfile.CoinEntry.BitCloutLockedNanos
		if iiBitCloutLocked > jjBitCloutLocked {
			return true
		} else if iiBitCloutLocked < jjBitCloutLocked {
			return false
		}

		// If bitclout locked is the same, sort on timestamp.
		if quoteReclouts[ii].TimestampNanos > quoteReclouts[jj].TimestampNanos {
			return true
		} else if quoteReclouts[ii].TimestampNanos < quoteReclouts[jj].TimestampNanos {
			return false
		}

		// Sort based on pub key if all else fails.
		return iiProfile.PublicKeyBase58Check > jjProfile.PublicKeyBase58Check
	})

	// Cut out the page of reclouters that we care about.
	quoteRecloutsLength := uint32(len(quoteReclouts))
	// Slice the comments from the offset up to either the end of the slice or the offset + limit, whichever is smaller.
	maxIdx := lib.MinUint32(quoteRecloutsLength, requestData.Offset+requestData.Limit)
	quoteRecloutsPage := []*PostEntryResponse{}
	if quoteRecloutsLength > requestData.Offset {
		quoteRecloutsPage = quoteReclouts[requestData.Offset:maxIdx]
	}

	// Return the posts found.
	res := &GetQuoteRecloutsForPostResponse{
		QuoteReclouts: quoteRecloutsPage,
	}
	if err = json.NewEncoder(ww).Encode(res); err != nil {
		_AddBadRequestError(ww, fmt.Sprintf(
			"GetQuoteRecloutsForPost: Problem encoding response as JSON: %v", err))
		return
	}
}

func GetPostHashFromPostHashHex(postHashHex string) (*lib.BlockHash, error) {
	// Decode the postHash.
	var postHash *lib.BlockHash
	if postHashHex == "" {
		return nil, fmt.Errorf("Must provide a PostHashHex to fetch.")
	}
	postHashBytes, err := hex.DecodeString(postHashHex)
	if err != nil || len(postHashBytes) != lib.HashSizeBytes {
		return nil, fmt.Errorf("Error parsing post hash %v: %v", postHashHex, err)
	}
	postHash = &lib.BlockHash{}
	copy(postHash[:], postHashBytes)
	return postHash, nil
}<|MERGE_RESOLUTION|>--- conflicted
+++ resolved
@@ -104,11 +104,7 @@
 }
 
 // Given a post entry, check if it is reclouting another post and if so, get that post entry as a response.
-<<<<<<< HEAD
 func (fes *APIServer) _getRecloutPostEntryResponse(postEntry *lib.PostEntry, addGlobalFeedBool bool, utxoView *lib.UtxoView, readerPK []byte, maxDepth uint8) (_recloutPostEntry *PostEntryResponse, err error) {
-=======
-func (fes *APIServer) _getRecloutPostEntryResponse(postEntry *lib.PostEntry, addGlobalFeedBool bool, params *lib.BitCloutParams, utxoView *lib.UtxoView, readerPK []byte, maxDepth uint8) (_recloutPostEntry *PostEntryResponse, err error) {
->>>>>>> 3cb602b3
 	// if the maxDepth at this point is 0, we stop getting reclouted post entries
 	if maxDepth == 0 {
 		return nil, nil
@@ -125,23 +121,14 @@
 			return nil, fmt.Errorf("_getRecloutPostEntry: Could not find postEntry for PostHashHex: #{postEntry.RecloutedPostHash}")
 		} else {
 			var recloutedPostEntryResponse *PostEntryResponse
-<<<<<<< HEAD
 			recloutedPostEntryResponse, err = fes._postEntryToResponse(recloutedPostEntry, addGlobalFeedBool, utxoView, readerPK, maxDepth-1)
-=======
-			recloutedPostEntryResponse, err = fes._postEntryToResponse(recloutedPostEntry, addGlobalFeedBool, params, utxoView, readerPK, maxDepth-1)
->>>>>>> 3cb602b3
 			if err != nil {
 				return nil, fmt.Errorf("_getRecloutPostEntry: error converting reclout post entry to response")
 			}
 			profileEntry := utxoView.GetProfileEntryForPublicKey(recloutedPostEntry.PosterPublicKey)
 			if profileEntry != nil {
 				// Convert it to a response since that sanitizes the inputs.
-<<<<<<< HEAD
 				profileEntryResponse := fes._profileEntryToResponse(profileEntry, utxoView)
-=======
-				verifiedMap, _ := fes.GetVerifiedUsernameToPKIDMap()
-				profileEntryResponse := _profileEntryToResponse(profileEntry, fes.Params, verifiedMap, utxoView)
->>>>>>> 3cb602b3
 				recloutedPostEntryResponse.ProfileEntryResponse = profileEntryResponse
 			}
 			recloutedPostEntryResponse.PostEntryReaderState = utxoView.GetPostEntryReaderState(readerPK, recloutedPostEntry)
@@ -152,11 +139,7 @@
 	}
 }
 
-<<<<<<< HEAD
 func (fes *APIServer) _postEntryToResponse(postEntry *lib.PostEntry, addGlobalFeedBool bool, utxoView *lib.UtxoView, readerPK []byte, maxDepth uint8) (
-=======
-func (fes *APIServer) _postEntryToResponse(postEntry *lib.PostEntry, addGlobalFeedBool bool, params *lib.BitCloutParams, utxoView *lib.UtxoView, readerPK []byte, maxDepth uint8) (
->>>>>>> 3cb602b3
 	*PostEntryResponse, error) {
 	// We only want to fetch reclouted posts two levels down.  We only want to display reclout posts that are at most two levels deep.
 	// This only happens when someone reclouts a post that is a quoted reclout.  For a quote reclout for which the reclouted
@@ -193,11 +176,7 @@
 	// Only get recloutPostEntryResponse if this is the origination of the thread.
 	if stakeIDStr == "" {
 		// We don't care about an error here
-<<<<<<< HEAD
 		recloutPostEntryResponse, _ = fes._getRecloutPostEntryResponse(postEntry, addGlobalFeedBool, utxoView, readerPK, maxDepth)
-=======
-		recloutPostEntryResponse, _ = fes._getRecloutPostEntryResponse(postEntry, addGlobalFeedBool, params, utxoView, readerPK, maxDepth)
->>>>>>> 3cb602b3
 	}
 
 	postEntryResponseExtraData := make(map[string]string)
@@ -510,11 +489,7 @@
 func (fes *APIServer) _getCommentResponse(
 	commentEntry *lib.PostEntry, profileEntryMap map[lib.PkMapKey]*lib.ProfileEntry, addGlobalFeedBool bool, utxoView *lib.UtxoView, readerPK []byte) (
 	*PostEntryResponse, error) {
-<<<<<<< HEAD
 	commentResponse, err := fes._postEntryToResponse(commentEntry, addGlobalFeedBool, utxoView, readerPK, 2)
-=======
-	commentResponse, err := fes._postEntryToResponse(commentEntry, addGlobalFeedBool, fes.Params, utxoView, readerPK, 2)
->>>>>>> 3cb602b3
 	if err != nil {
 		return nil, err
 	}
@@ -814,11 +789,7 @@
 		// If the creator who posted postEntry is in the map of blocked pub keys, skip this postEntry
 		if _, ok := blockedPubKeys[lib.PkToString(postEntry.PosterPublicKey, fes.Params)]; !ok {
 			var postEntryResponse *PostEntryResponse
-<<<<<<< HEAD
 			postEntryResponse, err = fes._postEntryToResponse(postEntry, requestData.AddGlobalFeedBool, utxoView, readerPublicKeyBytes, 2)
-=======
-			postEntryResponse, err = fes._postEntryToResponse(postEntry, requestData.AddGlobalFeedBool, fes.Params, utxoView, readerPublicKeyBytes, 2)
->>>>>>> 3cb602b3
 			if err != nil {
 				// Just ignore posts that fail to convert for whatever reason.
 				continue
@@ -1097,11 +1068,7 @@
 	}
 
 	// Create the postEntryResponse.
-<<<<<<< HEAD
 	postEntryResponse, err := fes._postEntryToResponse(postEntry, requestData.AddGlobalFeedBool /*AddGlobalFeedBool*/, utxoView, readerPublicKeyBytes, 2)
-=======
-	postEntryResponse, err := fes._postEntryToResponse(postEntry, requestData.AddGlobalFeedBool /*AddGlobalFeedBool*/, fes.Params, utxoView, readerPublicKeyBytes, 2)
->>>>>>> 3cb602b3
 	if err != nil {
 		_AddBadRequestError(ww, fmt.Sprintf("GetSinglePost: Error creating postEntryResponse: %v", err))
 		return
@@ -1121,12 +1088,7 @@
 			continue
 		}
 		// Build the parent entry response and append.
-<<<<<<< HEAD
 		parentEntryResponse, err := fes._postEntryToResponse(parentEntry, requestData.AddGlobalFeedBool /*AddGlobalFeed*/, utxoView, readerPublicKeyBytes, 2)
-=======
-		parentEntryResponse, err := fes._postEntryToResponse(parentEntry, requestData.AddGlobalFeedBool /*AddGlobalFeed*/, fes.Params, utxoView, readerPublicKeyBytes, 2)
->>>>>>> 3cb602b3
-
 		if err != nil {
 			_AddBadRequestError(ww, fmt.Sprintf("GetSinglePost: Error creating parentEntryResponse: %v", err))
 			return
@@ -1157,11 +1119,7 @@
 		}
 
 		// Build the comments entry response and append.
-<<<<<<< HEAD
 		commentEntryResponse, err := fes._postEntryToResponse(commentEntry, requestData.AddGlobalFeedBool /*AddGlobalFeed*/, utxoView, readerPublicKeyBytes, 2)
-=======
-		commentEntryResponse, err := fes._postEntryToResponse(commentEntry, requestData.AddGlobalFeedBool /*AddGlobalFeed*/, fes.Params, utxoView, readerPublicKeyBytes, 2)
->>>>>>> 3cb602b3
 		if err != nil {
 			_AddBadRequestError(ww, fmt.Sprintf("GetSinglePost: Error creating commentEntryResponse: %v", err))
 			return
@@ -1363,11 +1321,7 @@
 	var postEntryResponses []*PostEntryResponse
 	for _, post := range posts {
 		var postEntryResponse *PostEntryResponse
-<<<<<<< HEAD
 		postEntryResponse, err = fes._postEntryToResponse(post, true, utxoView, readerPk, 2)
-=======
-		postEntryResponse, err = fes._postEntryToResponse(post, true, fes.Params, utxoView, readerPk, 2)
->>>>>>> 3cb602b3
 		if err != nil {
 			_AddBadRequestError(ww, fmt.Sprintf("GetPostsForPublicKey: Problem converting post entry to response: %v", err))
 			return
@@ -1509,11 +1463,7 @@
 		postEntry := utxoView.GetPostEntryForPostHash(diamondEntry.DiamondPostHash)
 		if postEntry != nil && !postEntry.IsDeleted() && !postEntry.IsHidden {
 			var postEntryResponse *PostEntryResponse
-<<<<<<< HEAD
 			postEntryResponse, err = fes._postEntryToResponse(postEntry, false, utxoView, readerPublicKeyBytes, 2)
-=======
-			postEntryResponse, err = fes._postEntryToResponse(postEntry, false, fes.Params, utxoView, readerPublicKeyBytes, 2)
->>>>>>> 3cb602b3
 			if err != nil {
 				_AddBadRequestError(ww, fmt.Sprintf("GetDiamondedPosts: Problem converting post entry to response: %v", err))
 				return
@@ -1530,11 +1480,7 @@
 					return
 				}
 				var parentPostEntryResponse *PostEntryResponse
-<<<<<<< HEAD
 				parentPostEntryResponse, err = fes._postEntryToResponse(parentPostEntry, false, utxoView, readerPublicKeyBytes, 2)
-=======
-				parentPostEntryResponse, err = fes._postEntryToResponse(parentPostEntry, false, fes.Params, utxoView, readerPublicKeyBytes, 2)
->>>>>>> 3cb602b3
 				if err != nil {
 					_AddBadRequestError(ww, fmt.Sprintf("GetDiamondedPosts: Problem converting parent post entry to response: %v", err))
 				}
@@ -2031,11 +1977,7 @@
 		profileEntryResponse := fes._profileEntryToResponse(profileEntry, utxoView)
 		for _, recloutPostEntry := range recloutPostEntries {
 			recloutPostEntryResponse, err := fes._postEntryToResponse(
-<<<<<<< HEAD
 				recloutPostEntry, false, utxoView, readerPublicKeyBytes, 2)
-=======
-				recloutPostEntry, false, fes.Params, utxoView, readerPublicKeyBytes, 2)
->>>>>>> 3cb602b3
 			if err != nil {
 				_AddInternalServerError(ww, fmt.Sprintf("GetQuoteRecloutsForPost: Error creating PostEntryResponse: %v", err))
 				return
