--- conflicted
+++ resolved
@@ -406,11 +406,7 @@
 		if err != nil {
 			return nil, fmt.Errorf("SendSeedDeSo: Error adding inputs for seed DeSo: %v", err)
 		}
-<<<<<<< HEAD
-		txn.Signature.Sign = txnSignature
-=======
 		txn.Signature.SetSignature(txnSignature)
->>>>>>> 3c483a38
 
 		err = fes.backendServer.VerifyAndBroadcastTransaction(txn)
 		if err != nil {
