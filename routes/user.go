--- conflicted
+++ resolved
@@ -3043,12 +3043,8 @@
 			OwnerPublicKeyBase58Check:   lib.PkToString(entry.OwnerPublicKey[:], fes.Params),
 			DerivedPublicKeyBase58Check: lib.PkToString(entry.DerivedPublicKey[:], fes.Params),
 			ExpirationBlock:             entry.ExpirationBlock,
-<<<<<<< HEAD
-			IsValid:                     entry.OperationType == lib.AuthorizeDerivedKeyOperationValid,
+			IsValid:                     isValid,
 			ExtraData:                   extraDataToResponse(entry.ExtraData),
-=======
-			IsValid:                     isValid,
->>>>>>> 77784da4
 		}
 	}
 
