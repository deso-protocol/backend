--- conflicted
+++ resolved
@@ -8,7 +8,7 @@
 	"github.com/btcsuite/btcd/btcec"
 	"github.com/deso-protocol/core/lib"
 	"github.com/golang/glog"
-"github.com/pkg/errors"
+	"github.com/pkg/errors"
 	"io"
 	"net/http"
 	"reflect"
@@ -888,13 +888,11 @@
 	// the signature is only needed to register the default key.
 	MessagingKeySignatureHex      string
 
-<<<<<<< HEAD
 	// MessagingGroupMembers is the list of members we intend to add to this group.
 	MessagingGroupMembers         []*MessagingGroupMemberResponse
-=======
+
 	// ExtraData is an arbitrary key value map
 	ExtraData map[string]string
->>>>>>> eb7f6955
 
 	MinFeeRateNanosPerKB          uint64 `safeForLogging:"true"`
 
@@ -991,12 +989,8 @@
 	}
 
 	txn, totalInput, changeAmount, fees, err := fes.blockchain.CreateMessagingKeyTxn(
-<<<<<<< HEAD
-		ownerPkBytes, messagingPkBytes, messagingKeyNameBytes, messagingKeySignature, messagingGroupMembers,
-=======
 		ownerPkBytes, messagingPkBytes, messagingKeyNameBytes, messagingKeySignature,
-		[]*lib.MessagingGroupMember{}, preprocessExtraData(requestData.ExtraData),
->>>>>>> eb7f6955
+		messagingGroupMembers, preprocessExtraData(requestData.ExtraData),
 		requestData.MinFeeRateNanosPerKB, fes.backendServer.GetMempool(), additionalOutputs)
 	if err != nil {
 		_AddBadRequestError(ww, fmt.Sprintf("RegisterMessagingGroupKey: Problem creating transaction: %v", err))
