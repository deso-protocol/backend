--- conflicted
+++ resolved
@@ -4,7 +4,7 @@
 	"bytes"
 	"encoding/json"
 	"fmt"
-	"github.com/bitclout/backend/apis"
+	"github.com/deso-protocol/backend/apis"
 	"io"
 	"io/ioutil"
 	"math/big"
@@ -41,28 +41,19 @@
 }
 
 type GetExchangeRateResponse struct {
-<<<<<<< HEAD
-	SatoshisPerDeSoExchangeRate        uint64
-	NanosSold                              uint64
-	USDCentsPerBitcoinExchangeRate         uint64
+	// BTC
+	SatoshisPerDeSoExchangeRate     uint64
+	USDCentsPerBitcoinExchangeRate  uint64
+
+	// ETH
+	NanosPerETHExchangeRate    uint64
+	USDCentsPerETHExchangeRate uint64
+
+	// DESO
+	NanosSold                          uint64
 	USDCentsPerDeSoExchangeRate        uint64
 	USDCentsPerDeSoReserveExchangeRate uint64
 	BuyDeSoFeeBasisPoints              uint64
-=======
-	// BTC
-	SatoshisPerBitCloutExchangeRate uint64
-	USDCentsPerBitcoinExchangeRate  uint64
-
-	// ETH
-	NanosPerETHExchangeRate    uint64
-	USDCentsPerETHExchangeRate uint64
-
-	// CLOUT
-	NanosSold                              uint64
-	USDCentsPerBitCloutExchangeRate        uint64
-	USDCentsPerBitCloutReserveExchangeRate uint64
-	BuyBitCloutFeeBasisPoints              uint64
->>>>>>> dc0c393a
 }
 
 func (fes *APIServer) GetExchangeRate(ww http.ResponseWriter, rr *http.Request) {
@@ -75,73 +66,44 @@
 		usdCentsPerBitcoin = float64(readUtxoView.GetCurrentUSDCentsPerBitcoin())
 	}
 
-<<<<<<< HEAD
-	startNanos := readUtxoView.NanosPurchased
-
-	var satoshisPerUnit uint64
-	nanosPerSat, err := fes.GetNanosFromSats(1, 0)
-	if err != nil {
-		glog.Errorf("GetExchangeRate: error getting DeSoNanos per BitCoin: %v", err)
-		satoshisPerUnit = lib.GetSatoshisPerUnitExchangeRate(startNanos, uint64(usdCentsPerBitcoin))
-	} else {
-		satoshisPerUnit = lib.NanosPerUnit / nanosPerSat
-	}
-
-	usdCentsPerDeSoExchangeRate := fes.GetExchangeDeSoPrice()
-
-	usdCentsPerDeSoReserveExchangeRate, err := fes.GetUSDCentsToDeSoReserveExchangeRateFromGlobalState()
-=======
-	usdCentsPerBitCloutExchangeRate := fes.GetExchangeBitCloutPrice()
-	nanosPerSat := fes.GetNanosFromSats(1, 0)
-	satoshisPerUnit := lib.NanosPerUnit / nanosPerSat
-
 	// ETH
 	usdCentsPerETH := fes.UsdCentsPerETHExchangeRate
 	nanosPerETH := fes.GetNanosFromETH(big.NewFloat(1), 0)
 
-	// CLOUT
-	usdCentsPerBitCloutReserveExchangeRate, err := fes.GetUSDCentsToBitCloutReserveExchangeRateFromGlobalState()
->>>>>>> dc0c393a
+	usdCentsPerDeSoExchangeRate := fes.GetExchangeDeSoPrice()
+	satoshisPerUnit := lib.NanosPerUnit / fes.GetNanosFromSats(1, 0)
+
+	// DESO
+	usdCentsPerDeSoReserveExchangeRate, err := fes.GetUSDCentsToDeSoReserveExchangeRateFromGlobalState()
+
 	if err != nil {
 		glog.Errorf("GetExchangeRate: error getting reserve exchange rate from global state: %v", err)
 		usdCentsPerDeSoReserveExchangeRate = 0
 	}
 
-<<<<<<< HEAD
+
+	startNanos := readUtxoView.NanosPurchased
 	feeBasisPoints, err := fes.GetBuyDeSoFeeBasisPointsResponseFromGlobalState()
-=======
-	startNanos := readUtxoView.NanosPurchased
-
-	feeBasisPoints, err := fes.GetBuyBitCloutFeeBasisPointsResponseFromGlobalState()
->>>>>>> dc0c393a
+
 	if err != nil {
 		glog.Errorf("GetExchangeRate: error getting buy deso fee basis points from global state: %v", err)
 		feeBasisPoints = 0
 	}
 
 	res := &GetExchangeRateResponse{
-<<<<<<< HEAD
-		SatoshisPerDeSoExchangeRate:        satoshisPerUnit,
-		NanosSold:                              startNanos,
-		USDCentsPerBitcoinExchangeRate:         uint64(usdCentsPerBitcoin),
+		// BTC
+		USDCentsPerBitcoinExchangeRate:  uint64(usdCentsPerBitcoin),
+		SatoshisPerDeSoExchangeRate: satoshisPerUnit,
+
+		// ETH
+		USDCentsPerETHExchangeRate: usdCentsPerETH,
+		NanosPerETHExchangeRate:    nanosPerETH,
+
+		// DESO
+		NanosSold:                          startNanos,
 		USDCentsPerDeSoExchangeRate:        usdCentsPerDeSoExchangeRate,
 		USDCentsPerDeSoReserveExchangeRate: usdCentsPerDeSoReserveExchangeRate,
 		BuyDeSoFeeBasisPoints:              feeBasisPoints,
-=======
-		// BTC
-		USDCentsPerBitcoinExchangeRate:  uint64(usdCentsPerBitcoin),
-		SatoshisPerBitCloutExchangeRate: satoshisPerUnit,
-
-		// ETH
-		USDCentsPerETHExchangeRate: usdCentsPerETH,
-		NanosPerETHExchangeRate:    nanosPerETH,
-
-		// CLOUT
-		NanosSold:                              startNanos,
-		USDCentsPerBitCloutExchangeRate:        usdCentsPerBitCloutExchangeRate,
-		USDCentsPerBitCloutReserveExchangeRate: usdCentsPerBitCloutReserveExchangeRate,
-		BuyBitCloutFeeBasisPoints:              feeBasisPoints,
->>>>>>> dc0c393a
 	}
 
 	if err = json.NewEncoder(ww).Encode(res); err != nil {
@@ -346,15 +308,10 @@
 		DiamondLevelMap:                     lib.GetDeSoNanosDiamondLevelMapAtBlockHeight(int64(fes.blockchain.BlockTip().Height)),
 		HasWyreIntegration:                  fes.IsConfiguredForWyre(),
 		HasJumioIntegration:                 fes.IsConfiguredForJumio(),
-<<<<<<< HEAD
-
-		USDCentsPerDeSoExchangeRate: fes.GetExchangeDeSoPrice(),
-		JumioDeSoNanos:              fes.GetJumioDeSoNanos(),
-=======
 		BuyWithETH:                          fes.IsConfiguredForETH(),
-		USDCentsPerBitCloutExchangeRate:     fes.GetExchangeBitCloutPrice(),
-		JumioBitCloutNanos:                  fes.GetJumioBitCloutNanos(),
->>>>>>> dc0c393a
+		USDCentsPerDeSoExchangeRate:         fes.GetExchangeDeSoPrice(),
+		JumioDeSoNanos:                      fes.GetJumioDeSoNanos(),
+
 	}
 
 	if err := json.NewEncoder(ww).Encode(res); err != nil {
