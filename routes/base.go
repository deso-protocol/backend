package routes

import (
	"bytes"
	"encoding/json"
	"fmt"
	"github.com/deso-protocol/backend/apis"
	"io"
	"io/ioutil"
	"math/big"
	"net/http"
	"time"

	"github.com/deso-protocol/core/lib"
	"github.com/golang/glog"
	"github.com/montanaflynn/stats"
)

// Index ...
func (fes *APIServer) Index(w http.ResponseWriter, r *http.Request) {
	fmt.Fprint(w, "Your DeSo node is running!\n")
}

// NOTE: This is a readiness check not a health check
func (fes *APIServer) HealthCheck(ww http.ResponseWriter, rr *http.Request) {
	// Check that the blockchain is fully current.
	blockchainHeight := fes.blockchain.BlockTip().Height
	if fes.blockchain.ChainState() != lib.SyncStateFullyCurrent {
		_AddBadRequestError(ww, fmt.Sprintf("Waiting for blockchain to sync. "+
			"Height: %v, SyncState: %v", blockchainHeight, fes.blockchain.ChainState()))
		return
	}

	// Check that we've received our first transaction bundle.
	if !fes.backendServer.HasProcessedFirstTransactionBundle() {
		_AddBadRequestError(ww, "Waiting on mempool to sync")
		return
	}

	fmt.Fprint(ww, "200")
}

type GetExchangeRateResponse struct {
	// BTC
	SatoshisPerDeSoExchangeRate    uint64
	USDCentsPerBitcoinExchangeRate uint64

	// ETH
	NanosPerETHExchangeRate    uint64
	USDCentsPerETHExchangeRate uint64

	// DESO
	NanosSold                          uint64
	USDCentsPerDeSoExchangeRate        uint64
	USDCentsPerDeSoReserveExchangeRate uint64
	BuyDeSoFeeBasisPoints              uint64

	SatoshisPerBitCloutExchangeRate        uint64 // Deprecated
	USDCentsPerBitCloutExchangeRate        uint64 // Deprecated
	USDCentsPerBitCloutReserveExchangeRate uint64 // Deprecated
}

func (fes *APIServer) GetExchangeRate(ww http.ResponseWriter, rr *http.Request) {
	readUtxoView, _ := fes.backendServer.GetMempool().GetAugmentedUniversalView()

	// BTC
	usdCentsPerBitcoin := fes.UsdCentsPerBitCoinExchangeRate
	// If we don't have a valid value from monitoring at this time, use the price from the protocol
	if usdCentsPerBitcoin == 0 {
		usdCentsPerBitcoin = float64(readUtxoView.GetCurrentUSDCentsPerBitcoin())
	}

	// ETH
	usdCentsPerETH := fes.UsdCentsPerETHExchangeRate
	nanosPerETH := fes.GetNanosFromETH(big.NewFloat(1), 0)

	usdCentsPerDeSoExchangeRate := fes.GetExchangeDeSoPrice()
	satoshisPerUnit := lib.NanosPerUnit / fes.GetNanosFromSats(1, 0)

	// DESO
	usdCentsPerDeSoReserveExchangeRate, err := fes.GetUSDCentsToDeSoReserveExchangeRateFromGlobalState()

	if err != nil {
		glog.Errorf("GetExchangeRate: error getting reserve exchange rate from global state: %v", err)
		usdCentsPerDeSoReserveExchangeRate = 0
	}

	startNanos := readUtxoView.NanosPurchased
	feeBasisPoints, err := fes.GetBuyDeSoFeeBasisPointsResponseFromGlobalState()

	if err != nil {
		glog.Errorf("GetExchangeRate: error getting buy deso fee basis points from global state: %v", err)
		feeBasisPoints = 0
	}

	res := &GetExchangeRateResponse{
		// BTC
		USDCentsPerBitcoinExchangeRate: uint64(usdCentsPerBitcoin),
		SatoshisPerDeSoExchangeRate:    satoshisPerUnit,

		// ETH
		USDCentsPerETHExchangeRate: usdCentsPerETH,
		NanosPerETHExchangeRate:    nanosPerETH,

		// DESO
		NanosSold:                          startNanos,
		USDCentsPerDeSoExchangeRate:        usdCentsPerDeSoExchangeRate,
		USDCentsPerDeSoReserveExchangeRate: usdCentsPerDeSoReserveExchangeRate,
		BuyDeSoFeeBasisPoints:              feeBasisPoints,

		// Deprecated
		SatoshisPerBitCloutExchangeRate:        satoshisPerUnit,
		USDCentsPerBitCloutExchangeRate:        usdCentsPerDeSoExchangeRate,
		USDCentsPerBitCloutReserveExchangeRate: usdCentsPerDeSoReserveExchangeRate,
	}

	if err = json.NewEncoder(ww).Encode(res); err != nil {
		_AddBadRequestError(ww, fmt.Sprintf("GetExchangeRate: Problem encoding response as JSON: %v", err))
		return
	}
}

func (fes *APIServer) GetExchangeDeSoPrice() uint64 {
	blockchainPrice := fes.UsdCentsPerDeSoExchangeRate
	reservePrice, err := fes.GetUSDCentsToDeSoReserveExchangeRateFromGlobalState()
	if err != nil {
		glog.Errorf("Getting reserve price from global state failed. Only using ticker price: %v", err)
		reservePrice = 0
	}
	if blockchainPrice > reservePrice {
		return blockchainPrice
	}
	return reservePrice
}

type BlockchainDeSoTickerResponse struct {
	Symbol         string  `json:"symbol"`
	Price24H       float64 `json:"price_24h"`
	Volume24H      float64 `json:"volume_24h"`
	LastTradePrice float64 `json:"last_trade_price"`
}

// UpdateUSDCentsToDeSoExchangeRate updates app state's USD Cents per DeSo value
func (fes *APIServer) UpdateUSDCentsToDeSoExchangeRate() {
	glog.Infof("Refreshing exchange rate...")

	// Get the ticker from Blockchain.com
	// Do several fetches and take the max
	//
	// TODO: This is due to a bug in Blockchain's API that returns random values ~30% of the
	// time for the last_price field. Once that bug is fixed, this multi-fetching will no
	// longer be needed.
	exchangeRatesFetched := []float64{}
	for ii := 0; ii < 10; ii++ {
		url := "https://api.blockchain.com/v3/exchange/tickers/CLOUT-USD"
		req, _ := http.NewRequest("GET", url, nil)
		req.Header.Set("Content-Type", "application/json")
		client := &http.Client{}
		resp, err := client.Do(req)
		if err != nil {
			glog.Errorf("GetExchangePriceFromBlockchain: Problem with HTTP request %s: %v", url, err)
			return
		}
		defer resp.Body.Close()

		// Decode the response into the appropriate struct.
		body, _ := ioutil.ReadAll(resp.Body)
		responseData := &BlockchainDeSoTickerResponse{}
		decoder := json.NewDecoder(bytes.NewReader(body))
		if err = decoder.Decode(responseData); err != nil {
			glog.Errorf("GetExchangePriceFromBlockchain: Problem decoding response JSON into "+
				"interface %v, response: %v, error: %v", responseData, resp, err)
			return
		}

		// Return the last trade price.
		usdCentsToDeSoExchangePrice := uint64(responseData.LastTradePrice * 100)

		exchangeRatesFetched = append(exchangeRatesFetched, float64(usdCentsToDeSoExchangePrice))
	}
	blockchainDotComExchangeRate, err := stats.Max(exchangeRatesFetched)
	if err != nil {
		glog.Error(err)
	}
	glog.Infof("Blockchain exchange rate: %v %v", blockchainDotComExchangeRate, exchangeRatesFetched)
	if fes.backendServer != nil && fes.backendServer.GetStatsdClient() != nil {
		if err = fes.backendServer.GetStatsdClient().Gauge("BLOCKCHAIN_LAST_TRADE_PRICE", blockchainDotComExchangeRate, []string{}, 1); err != nil {
			glog.Errorf("GetExchangePriceFromBlockchain: Error logging Last Trade Price of %f to datadog: %v", blockchainDotComExchangeRate, err)
		}
	}

	// Get the current timestamp and append the current last trade price to the LastTradeDeSoPriceHistory slice
	timestamp := uint64(time.Now().UnixNano())
	fes.LastTradeDeSoPriceHistory = append(fes.LastTradeDeSoPriceHistory, LastTradePriceHistoryItem{
		LastTradePrice: uint64(blockchainDotComExchangeRate),
		Timestamp:      timestamp,
	})

	// Get the max price within the lookback window and remove elements that are no longer valid.
	maxPrice := fes.getMaxPriceFromHistoryAndCull(timestamp)

	// Get the reserve price for this node.
	reservePrice, err := fes.GetUSDCentsToDeSoReserveExchangeRateFromGlobalState()
	// If the max of last trade price and 24H price is less than the reserve price, use the reserve price.
	if reservePrice > maxPrice {
		fes.UsdCentsPerDeSoExchangeRate = reservePrice
	} else {
		fes.UsdCentsPerDeSoExchangeRate = maxPrice
	}

	glog.Infof("Final exchange rate: %v", fes.UsdCentsPerDeSoExchangeRate)
}

func (fes *APIServer) UpdateUSDToBTCPrice() {
	glog.Info("Refreshing USD to BTC exchange rate")
	btcExchangeRate, err := GetUSDToBTCPrice()
	if err != nil {
		glog.Errorf("Error getting BTC price: %v", err)
		return
	}
	fes.UsdCentsPerBitCoinExchangeRate = btcExchangeRate * 100
	glog.Infof("New USD to BTC exchange rate: %f", fes.UsdCentsPerBitCoinExchangeRate/100)
}

func (fes *APIServer) UpdateUSDToETHPrice() {
	glog.Info("Refreshing USD to ETH exchange rate")
	ethExchangeRate, err := apis.GetUSDToETHPrice()
	if err != nil {
		glog.Errorf("Error getting ETH price: %v", err)
		return
	}
	fes.UsdCentsPerETHExchangeRate = uint64(ethExchangeRate * 100)
	glog.Infof("New USD to ETH exchange rate: %f", float64(fes.UsdCentsPerETHExchangeRate)/100)
}

// getMaxPriceFromHistoryAndCull removes elements that are outside of the lookback window and return the max price
// from valid elements.
func (fes *APIServer) getMaxPriceFromHistoryAndCull(currentTimestamp uint64) uint64 {
	maxPrice := uint64(0)
	// This function culls invalid values (outside of the lookback window) from the LastTradeDeSoPriceHistory slice
	// in place, so we need to keep track of the index at which we will place the next valid item.
	validIndex := 0
	for _, priceHistoryItem := range fes.LastTradeDeSoPriceHistory {
		tstampDiff := currentTimestamp - priceHistoryItem.Timestamp
		if tstampDiff <= fes.LastTradePriceLookback {
			// copy and increment index.  This overwrites invalid values with valid ones in the order valid items
			// are seen.
			fes.LastTradeDeSoPriceHistory[validIndex] = priceHistoryItem
			validIndex++
			if priceHistoryItem.LastTradePrice > maxPrice {
				maxPrice = priceHistoryItem.LastTradePrice
			}
		}
	}
	// Reduce the slice to only valid elements - all elements up to validIndex are within the lookback window.
	fes.LastTradeDeSoPriceHistory = fes.LastTradeDeSoPriceHistory[:validIndex]
	return maxPrice
}

type GetAppStateRequest struct {
	PublicKeyBase58Check string
}

type GetAppStateResponse struct {
	AmplitudeKey                        string
	AmplitudeDomain                     string
	MinSatoshisBurnedForProfileCreation uint64
	IsTestnet                           bool
	SupportEmail                        string
	ShowProcessingSpinners              bool

<<<<<<< HEAD
	HasStarterDeSoSeed     bool
	HasTwilioAPIKey        bool
	CreateProfileFeeNanos  uint64
	CompProfileCreation    bool
	DiamondLevelMap        map[int64]uint64
	HasWyreIntegration     bool
	HasJumioIntegration    bool
	BuyWithETH             bool
=======
	HasStarterDeSoSeed    bool
	HasTwilioAPIKey       bool
	CreateProfileFeeNanos uint64
	CompProfileCreation   bool
	DiamondLevelMap       map[int64]uint64
	HasWyreIntegration    bool
	HasJumioIntegration   bool
	BuyWithETH            bool
>>>>>>> d797ac2f

	USDCentsPerDeSoExchangeRate uint64
	JumioDeSoNanos              uint64

<<<<<<< HEAD
	TransactionFeeMap     map[string][]TransactionFee

	// Send back the password stored in our HTTPOnly cookie
	// so amplitude can track which passwords people are using
	Password string
=======
	USDCentsPerBitCloutExchangeRate uint64 // Deprecated
	JumioBitCloutNanos              uint64 // Deprecated
>>>>>>> d797ac2f
}

func (fes *APIServer) GetAppState(ww http.ResponseWriter, req *http.Request) {
	decoder := json.NewDecoder(io.LimitReader(req.Body, MaxRequestBodySizeBytes))
	requestData := GetAppStateRequest{}
	if err := decoder.Decode(&requestData); err != nil {
		_AddBadRequestError(ww, fmt.Sprintf(
			"GetAppState: Problem parsing request body: %v", err))
		return
	}

	// Get a view with all the mempool transactions (used to get all posts / reader state).
	utxoView, err := fes.backendServer.GetMempool().GetAugmentedUniversalView()
	if err != nil {
		_AddBadRequestError(ww, fmt.Sprintf("GetAppState: Error getting augmented universal view: %v", err))
		return
	}

	res := &GetAppStateResponse{
		AmplitudeKey:                        fes.Config.AmplitudeKey,
		AmplitudeDomain:                     fes.Config.AmplitudeDomain,
		ShowProcessingSpinners:              fes.Config.ShowProcessingSpinners,
		MinSatoshisBurnedForProfileCreation: fes.Config.MinSatoshisForProfile,
		IsTestnet:                           fes.Params.NetworkType == lib.NetworkType_TESTNET,
		SupportEmail:                        fes.Config.SupportEmail,
		HasTwilioAPIKey:                     fes.Twilio != nil,
		HasStarterDeSoSeed:                  fes.Config.StarterDeSoSeed != "",
		CreateProfileFeeNanos:               utxoView.GlobalParamsEntry.CreateProfileFeeNanos,
		CompProfileCreation:                 fes.Config.CompProfileCreation,
		DiamondLevelMap:                     lib.GetDeSoNanosDiamondLevelMapAtBlockHeight(int64(fes.blockchain.BlockTip().Height)),
		HasWyreIntegration:                  fes.IsConfiguredForWyre(),
		HasJumioIntegration:                 fes.IsConfiguredForJumio(),
		BuyWithETH:                          fes.IsConfiguredForETH(),
		USDCentsPerDeSoExchangeRate:         fes.GetExchangeDeSoPrice(),
		JumioDeSoNanos:                      fes.GetJumioDeSoNanos(),
<<<<<<< HEAD
		TransactionFeeMap:                   fes.TxnFeeMapToResponse(true),
=======

		// Deprecated
		USDCentsPerBitCloutExchangeRate: fes.GetExchangeDeSoPrice(),
		JumioBitCloutNanos:              fes.GetJumioDeSoNanos(),
>>>>>>> d797ac2f
	}

	if err = json.NewEncoder(ww).Encode(res); err != nil {
		_AddBadRequestError(ww, fmt.Sprintf("GetNotifications: Problem encoding response as JSON: %v", err))
		return
	}
}<|MERGE_RESOLUTION|>--- conflicted
+++ resolved
@@ -269,16 +269,6 @@
 	SupportEmail                        string
 	ShowProcessingSpinners              bool
 
-<<<<<<< HEAD
-	HasStarterDeSoSeed     bool
-	HasTwilioAPIKey        bool
-	CreateProfileFeeNanos  uint64
-	CompProfileCreation    bool
-	DiamondLevelMap        map[int64]uint64
-	HasWyreIntegration     bool
-	HasJumioIntegration    bool
-	BuyWithETH             bool
-=======
 	HasStarterDeSoSeed    bool
 	HasTwilioAPIKey       bool
 	CreateProfileFeeNanos uint64
@@ -287,21 +277,14 @@
 	HasWyreIntegration    bool
 	HasJumioIntegration   bool
 	BuyWithETH            bool
->>>>>>> d797ac2f
 
 	USDCentsPerDeSoExchangeRate uint64
 	JumioDeSoNanos              uint64
 
-<<<<<<< HEAD
 	TransactionFeeMap     map[string][]TransactionFee
 
-	// Send back the password stored in our HTTPOnly cookie
-	// so amplitude can track which passwords people are using
-	Password string
-=======
 	USDCentsPerBitCloutExchangeRate uint64 // Deprecated
 	JumioBitCloutNanos              uint64 // Deprecated
->>>>>>> d797ac2f
 }
 
 func (fes *APIServer) GetAppState(ww http.ResponseWriter, req *http.Request) {
@@ -337,14 +320,11 @@
 		BuyWithETH:                          fes.IsConfiguredForETH(),
 		USDCentsPerDeSoExchangeRate:         fes.GetExchangeDeSoPrice(),
 		JumioDeSoNanos:                      fes.GetJumioDeSoNanos(),
-<<<<<<< HEAD
 		TransactionFeeMap:                   fes.TxnFeeMapToResponse(true),
-=======
 
 		// Deprecated
 		USDCentsPerBitCloutExchangeRate: fes.GetExchangeDeSoPrice(),
 		JumioBitCloutNanos:              fes.GetJumioDeSoNanos(),
->>>>>>> d797ac2f
 	}
 
 	if err = json.NewEncoder(ww).Encode(res); err != nil {
